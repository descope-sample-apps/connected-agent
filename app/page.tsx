"use client";

import type React from "react";

import { useState, useRef, useEffect, useCallback, Suspense } from "react";
import { useChat } from "@ai-sdk/react";
import { Button } from "@/components/ui/button";
import { Input } from "@/components/ui/input";
import { ScrollArea } from "@/components/ui/scroll-area";
import {
  Tooltip,
  TooltipContent,
  TooltipProvider,
  TooltipTrigger,
} from "@/components/ui/tooltip";
import ChatMessage from "@/components/chat-message";
import ActionCard from "@/components/action-card";
import AuthModal from "@/components/auth-modal";
import UserMenu from "@/components/user-menu";
import WelcomeScreen from "@/components/welcome-screen";
import GoogleMeetPrompt from "@/components/google-meet-prompt";
import ProfileScreen from "@/components/profile-screen";
import ShareChatDialog from "@/components/share-chat-dialog";
import PromptExplanation from "@/components/prompt-explanation";
import PromptTrigger from "@/components/prompt-trigger";
import DealSummaryPrompt from "@/components/deal-summary-prompt";
import { useAuth } from "@/context/auth-context";
import {
  Briefcase,
  Calendar,
  FileText,
  Video,
  Send,
  Settings,
  HelpCircle,
  PanelRightClose,
  PanelRightOpen,
  Save,
  Share2,
  MessageSquare,
  ExternalLink,
  Sparkles,
} from "lucide-react";
import SaveChatDialog from "@/components/save-chat-dialog";
import { toast } from "@/components/ui/use-toast";
import { useToast } from "@/components/ui/use-toast";
import { DEFAULT_CHAT_MODEL } from "@/lib/ai/models";
import { convertToUIMessages } from "@/lib/utils";
import LoginScreen from "@/components/login-screen";
import { Card, CardContent } from "@/components/ui/card";
import Image from "next/image";
import { nanoid } from "nanoid";
import { useRouter, useSearchParams } from "next/navigation";
import { SidebarHistory } from "@/components/sidebar-history";

type PromptType =
  | "crm-lookup"
  | "schedule-meeting"
  | "slack"
  | "summarize-deal"
  | "create-google-meet"
  | "add-custom-tool";

interface PromptExplanation {
  title: string;
  description: string;
  logo: string;
  examples: string[];
  steps: Array<{
    title: string;
    description: string;
  }>;
  apis: string[];
}

interface LastScheduledMeeting {
  title: string;
  date: string;
  time: string;
  calendarEventId?: string;
  participants?: string[];
}

interface MeetingDetails {
  title: string;
  date: string;
  time: string;
  calendarEventId?: string;
  participants?: string[];
}

const promptExplanations: Record<PromptType, PromptExplanation> = {
  "crm-lookup": {
    title: "CRM Customer Lookup",
    description:
      "Access customer information and deal history from http://10x-crm.app using secure OAuth connections",
    logo: "/logos/crm-logo.png",
    examples: [
      "Find contact information for John Doe",
      "Show me recent deals with Acme Inc",
      "Get contact details for Jane Lane from Globex Corp",
      "What deals is Michael Chen working on?",
    ],
    steps: [
      {
        title: "User Requests Customer Information",
        description:
          "The user asks for information about a specific customer or deal from the CRM system.",
      },
      {
        title: "Authentication Check",
        description:
          "The assistant verifies the user is authenticated and has connected their CRM via OAuth.",
      },
      {
        title: "Custom CRM API Access",
        description:
          "Using the stored OAuth token from Descope, the assistant makes a secure API call to the CRM system to retrieve the requested information.",
      },
      {
        title: "Data Presentation",
        description:
          "The retrieved customer details, deal history, and relevant metrics are formatted and presented to the user in a clear, structured way.",
      },
    ],
    apis: ["Custom CRM API"],
  },
  "schedule-meeting": {
    title: "Schedule Calendar Meeting",
    description:
      "Create calendar events with contacts from your CRM using your Google Calendar",
    logo: "/logos/google-calendar.png",
    examples: [
      "Schedule a product demo with John Doe from Acme Inc tomorrow at 2 PM",
      "Set up a cloud migration discussion with Jane Lane next week",
      "Book a site visit with Michael Chen from TechCorp for Friday afternoon",
    ],
    steps: [
      {
        title: "User Requests Meeting Scheduling",
        description:
          "The user asks to schedule a meeting with specific contacts, often following a CRM lookup.",
      },
      {
        title: "Contact Information Retrieval",
        description:
          "The assistant uses previously retrieved CRM data to identify the relevant contact information for meeting attendees.",
      },
      {
        title: "Calendar Authorization",
        description:
          "The assistant accesses your Google Calendar through an Outbound App connection established in your profile settings.",
      },
      {
        title: "Event Creation",
        description:
          "A calendar event is created with the specified attendees, date, time, and duration, with invites automatically sent to all participants.",
      },
    ],
    apis: ["Google Calendar API", "Custom CRM API"],
  },
  "slack": {
    title: "Slack Integration",
    description:
      "Send messages, retrieve conversations, and manage channels in your Slack workspace",
    logo: "/logos/slack-logo.svg",
    examples: [
      "Post a message to #general about the upcoming meeting",
      "Show me recent messages from the #team channel",
      "Create a new channel for the Alpha project",
      "Find messages about the quarterly review in Slack",
    ],
    steps: [
      {
        title: "User Requests Slack Action",
        description:
          "The user asks to interact with Slack, such as sending a message or viewing recent conversations.",
      },
      {
        title: "Authentication Check",
        description:
          "The assistant verifies the user is authenticated and has connected Slack via OAuth.",
      },
      {
        title: "Slack API Access",
        description:
          "Using the stored OAuth token from Descope, the assistant makes a secure API call to Slack.",
      },
      {
        title: "Action Execution",
        description:
          "The assistant performs the requested action and provides confirmation or retrieves the requested information.",
      },
      {
        title: "Results Presentation",
        description:
          "The assistant presents the results or confirmation in a clear, user-friendly format.",
      },
    ],
    apis: ["Slack API"],
  },
  "summarize-deal": {
    title: "Summarize Deal to Google Docs",
    description:
      "Create comprehensive deal summaries and save them directly to Google Docs for sharing and collaboration",
    logo: "/logos/google-docs.png",
    examples: [
      "Summarize the Enterprise Software License deal with John Doe",
      "Create a deal report for the Cloud Migration Project with Jane Lane",
      "Generate a summary of the IT Infrastructure Upgrade deal with Michael Chen",
    ],
    steps: [
      {
        title: "Deal Summary Request",
        description:
          "The user requests a summary of a specific deal, including status, action items, and key information.",
      },
      {
        title: "CRM Data Collection",
        description:
          "The assistant gathers all relevant information about the deal from your CRM system using your stored OAuth credentials.",
      },
      {
        title: "Summary Generation",
        description:
          "An AI-generated summary is created, highlighting key deal metrics, status updates, next steps, and action items.",
      },
      {
        title: "Google Docs Authentication",
        description:
          "The assistant connects to your Google Docs account using the OAuth token stored in your profile settings.",
      },
      {
        title: "Document Creation and Sharing",
        description:
          "A new Google Doc is created with the summarized information, formatted professionally, and ready to be shared with team members.",
      },
    ],
    apis: ["Google Docs API", "Custom CRM API"],
  },
  "create-google-meet": {
    title: "Create Google Meet",
    description:
      "Generate Google Meet video conference links for scheduled calendar events",
    logo: "/logos/google-meet-logo.svg",
    examples: [
      "Create a Google Meet for my meeting with John Doe",
      "Add video conferencing to my call with Jane Lane from Globex Corp",
      "Set up a Google Meet link for the IT infrastructure meeting with Michael Chen",
    ],
    steps: [
      {
        title: "Meeting Enhancement Request",
        description:
          "After scheduling a calendar event, the user requests to add a Google Meet link to the event.",
      },
      {
        title: "Calendar Event Identification",
        description:
          "The assistant identifies the relevant calendar event that needs a Google Meet link.",
      },
      {
        title: "Google Calendar Integration",
        description:
          "Using the Google Calendar API, the assistant adds a Google Meet link to the existing calendar event.",
      },
      {
        title: "Meet Link Generation",
        description:
          "A Google Meet link is automatically generated and added to the calendar event.",
      },
      {
        title: "Calendar Event Update",
        description:
          "The calendar event is updated to include the Google Meet details, making them available to all attendees.",
      },
    ],
    apis: ["Google Calendar API"],
  },
  "add-custom-tool": {
    title: "Add Your Own Tool",
    description:
      "Descope makes it easy to integrate other built-in or your own custom tools with the AI agent",
    logo: "/logos/custom-tool.svg",
    examples: [
    ],
    steps: [
      {
        title: "Define Your Tool's Purpose",
        description:
          "Identify what problem your tool will solve and what data or actions it will provide to the assistant.",
      },
      {
        title: "Create the Tool Implementation using Descope",
        description:
          "Develop your tool using Descope SDK and outbound applications, which includes authentication and token management.",
      },
      {
        title: "Register Your Tool",
        description:
          "Add your tool to the assistant's configuration, including its name, description, and required parameters.",
      },
      {
        title: "Test and Deploy",
        description:
          "Verify your tool works correctly with the assistant and deploy it to your production environment.",
      },
    ],
    apis: [],
  },
} as const;

interface GoogleMeetPromptProps {
  isOpen: boolean;
  onClose: () => void;
  onConfirm: () => void;
  meetingDetails: MeetingDetails;
}

interface ChatMessageProps {
  message: {
    role: string;
    content: string;
    parts?: Array<{
      type: string;
      text?: string;
      reasoning?: string;
      toolInvocation?: {
        name: string;
        arguments: Record<string, any>;
      };
      source?: {
        type: string;
        content: string;
      };
    }>;
  };
  onReconnectComplete: () => void;
}

const connectionMarkerRegex = /<connection:(.*?)>/;

// Create a separate component that uses useSearchParams
function ChatParamsHandler({
  isAuthenticated,
  isHandlingChatChange,
  setIsHandlingChatChange,
  setCurrentChatId,
  reload,
}: {
  isAuthenticated: boolean;
  isHandlingChatChange: boolean;
  setIsHandlingChatChange: (value: boolean) => void;
  setCurrentChatId: (id: string) => void;
  reload: () => void;
}) {
  const searchParams = useSearchParams();

  useEffect(() => {
    if (!isAuthenticated || isHandlingChatChange) return;

    const chatIdParam = searchParams?.get("chatId");

    if (chatIdParam) {
      console.log(
        "Found chatId in URL params, setting current chat:",
        chatIdParam
      );

      // Set the handling flag to prevent multiple updates
      setIsHandlingChatChange(true);

      // Set the current chat ID
      setCurrentChatId(chatIdParam);
      localStorage.setItem("currentChatId", chatIdParam);

      // Manually load chat messages - the reload method will fetch messages for the chat ID
      // The fetchChatMessages function will handle invalid chat IDs
      setTimeout(() => {
        console.log("Reloading chat messages for:", chatIdParam);
        reload();
        // Reset the handling flag after reload is called
        setIsHandlingChatChange(false);
      }, 100);

      // Clean up URL (remove chatId parameter)
      if (typeof window !== "undefined") {
        const newUrl = new URL(window.location.href);
        newUrl.searchParams.delete("chatId");
        window.history.replaceState({}, "", newUrl.toString());
      }
    }
  }, [
    searchParams,
    isAuthenticated,
    isHandlingChatChange,
    setIsHandlingChatChange,
    setCurrentChatId,
    reload,
  ]);

  return null; // This component doesn't render anything
}

export default function Home() {
  const { isAuthenticated, isLoading } = useAuth();
  const [sidebarOpen, setSidebarOpen] = useState(true);
  const [historySidebarOpen, setHistorySidebarOpen] = useState(true);
  const [showProfileScreen, setShowProfileScreen] = useState(false);
  const [showShareDialog, setShowShareDialog] = useState(false);
  const [hasActivePrompt, setHasActivePrompt] = useState(false);
  const [showPromptExplanation, setShowPromptExplanation] = useState(false);
  const [currentChatId, setCurrentChatId] = useState<string | null>(() => {
    // Initialize from localStorage if available
    if (typeof window !== "undefined") {
      // If we just redirected from a chat/[id] page, that ID will be in localStorage
      const storedId = localStorage.getItem("currentChatId");

      // If we have an ID, use it
      if (storedId) {
        return storedId;
      }

      // Otherwise, generate a new one
      const newId = `chat-${nanoid()}`;
      localStorage.setItem("currentChatId", newId);
      return newId;
    }
    // Server-side rendering case
    return null;
  });
  const [lastScheduledMeeting, setLastScheduledMeeting] =
    useState<LastScheduledMeeting | null>(null);
  const [showSaveDialog, setShowSaveDialog] = useState(false);
  const [currentPromptType, setCurrentPromptType] =
    useState<PromptType>("slack");
  const [showDealSummaryPrompt, setShowDealSummaryPrompt] = useState(false);
  const [selectedDealId, setSelectedDealId] = useState<string | null>(null);
  const [selectedModel, setSelectedModel] =
    useState<string>(DEFAULT_CHAT_MODEL);
  const [showGoogleMeetPrompt, setShowGoogleMeetPrompt] = useState(false);

  const messagesEndRef = useRef<HTMLDivElement>(null);
  const promptExplanationRef = useRef<HTMLDivElement>(null);
  const inputRef = useRef<HTMLInputElement>(null);

  const [isHandlingChatChange, setIsHandlingChatChange] = useState(false);
  const [chatRedirectAttempts, setChatRedirectAttempts] = useState(0);

  const {
    messages,
    input,
    handleInputChange,
    handleSubmit: chatHandleSubmit,
    isLoading: isChatLoading,
    error,
    append,
    setMessages,
    reload,
  } = useChat({
    api: "/api/chat",
    body: {
      id: currentChatId,
      selectedChatModel: selectedModel,
    },
    credentials: "include",
    onFinish: (message) => {
      console.log("Chat finished with message:", message);
      if (messagesEndRef.current) {
        messagesEndRef.current.scrollIntoView();
      }

      // Reset active prompt state when a message completes
      setHasActivePrompt(false);
      setShowPromptExplanation(false);

      // Save the chat automatically (create title from first message if needed)
      if (messages.length > 0 && currentChatId) {
        saveChatToDatabase(currentChatId);
      }

      // Extract calendar event details from the assistant's response
      const messageContent =
        typeof message.content === "string" ? message.content : "";

      // More robust pattern matching for meeting detection
      const scheduledMatch = messageContent.match(
        /scheduled|created|added|set up a meeting|calendar event/i
      );
      const titleMatch = messageContent.match(/"([^"]+)"/); // Extracts text in quotes as the title
      const dateTimeMatch = messageContent.match(
        /on\s+([A-Za-z]+\s+\d{1,2},?\s+\d{4})\s+at\s+(\d{1,2}:\d{2}\s*(?:AM|PM|am|pm))/i
      );

      // Check if we have evidence of a meeting being scheduled
      if (scheduledMatch && titleMatch && dateTimeMatch) {
        const meetingDetails = {
          title: titleMatch[1],
          date: dateTimeMatch[1],
          time: dateTimeMatch[2],
          // We'll get this from the AI response in a real implementation
          calendarEventId: "cal-event-456",
        };

        console.log("Detected meeting:", meetingDetails);
        setLastScheduledMeeting(meetingDetails);
        setShowGoogleMeetPrompt(true);
      }
    },
    onError: (error) => {
      console.error("Chat error details:", error);

      // Log full error info
      if (error && typeof error === "object" && "response" in error) {
        console.error("Error status:", (error as any).status);
        (error as any).response
          .json()
          .then((data: any) => {
            console.error("Error response data:", data);
          })
          .catch((e: Error) => {
            console.error("Error parsing response:", e);
          });
      }

      // Check for specific error messages related to tools
      const errorMessage = error.message || "Failed to get a response";
      const isToolError =
        errorMessage.includes("tool") ||
        errorMessage.includes("function") ||
        errorMessage.includes("Authentication required");

      toast({
        title: isToolError ? "Tool Access Error" : "Error",
        description: isToolError
          ? "This action requires authentication with Google or other services. Please check your connections in profile settings."
          : "Failed to get a response. Please try again.",
        variant: "destructive",
      });

      setHasActivePrompt(false);
    },
  });

  // Load chat messages when currentChatId changes
  useEffect(() => {
    const fetchChatMessages = async () => {
      if (
        !currentChatId ||
        !isAuthenticated ||
        messages.length > 0 ||
        isHandlingChatChange
      )
        return;

      // Don't try more than twice to avoid infinite loops
      if (chatRedirectAttempts >= 2) {
        console.log("Too many chat redirect attempts, stopping");
        return;
      }

      try {
        setIsHandlingChatChange(true);
        console.log("Fetching messages for chat:", currentChatId);
        const response = await fetch(
          `/api/chat/messages?chatId=${currentChatId}`
        );

        // Handle invalid chat ID cases
        if (!response.ok) {
          if (response.status === 404) {
            console.log("Chat ID not found, creating new chat");
            createNewChat();
            return;
          }
          throw new Error("Failed to fetch chat messages");
        }

        const data = await response.json();
        if (
          data.messages &&
          Array.isArray(data.messages) &&
          data.messages.length > 0
        ) {
          console.log(
            `Loaded ${data.messages.length} messages for chat ${currentChatId}`
          );

          // Transform messages to the format expected by useChat
          const formattedMessages = data.messages.map((msg: any) => ({
            id: msg.id,
            role: msg.role,
            content: extractMessageContent(msg),
            parts: Array.isArray(msg.parts) ? msg.parts : [],
          }));

          // Set messages in chat
          setMessages(formattedMessages);
        } else {
          // If no messages found for this chat ID, treat as invalid and create new chat
          console.log("No messages found for chat ID, creating new chat");
          createNewChat();
        }
      } catch (error) {
        console.error("Error loading chat messages:", error);
        // On any error, create a new chat
        createNewChat();
      } finally {
        setIsHandlingChatChange(false);
      }
    };

    // Helper function to create a new chat
    const createNewChat = () => {
      setChatRedirectAttempts((prev) => prev + 1);
      const newChatId = `chat-${nanoid()}`;
      console.log("Creating new chat with ID:", newChatId);
      setCurrentChatId(newChatId);
      localStorage.setItem("currentChatId", newChatId);

      // Update URL without reload
      if (typeof window !== "undefined") {
        window.history.pushState({}, "", `/chat/${newChatId}`);
      }
    };

    fetchChatMessages();
  }, [
    currentChatId,
    isAuthenticated,
    messages.length,
    setMessages,
    isHandlingChatChange,
    chatRedirectAttempts,
  ]);

  // Helper function to extract message content from different message formats
  const extractMessageContent = (msg: any): string => {
    // If msg has direct content, use it first
    if (typeof msg.content === "string" && msg.content.trim() !== "") {
      return msg.content;
    }

    // Check if parts exists and is an array
    if (!msg.parts || !Array.isArray(msg.parts) || msg.parts.length === 0) {
      return "";
    }

    const firstPart = msg.parts[0];

    // Handle different message part formats
    if (typeof firstPart === "string") {
      return firstPart;
    } else if (typeof firstPart === "object" && firstPart !== null) {
      // Object with text property
      if ("text" in firstPart && firstPart.text) {
        return String(firstPart.text);
      }

      // Object with content property
      if ("content" in firstPart && firstPart.content) {
        return String(firstPart.content);
      }

      // Try to convert the entire object to string as last resort
      return JSON.stringify(firstPart);
    }

    // Fallback
    return "";
  };

  const scrollToBottom = () => {
    messagesEndRef.current?.scrollIntoView();
  };

  useEffect(() => {
    scrollToBottom();
  }, [messages]);

  useEffect(() => {
    if (error) {
      console.error("Chat error detected:", error);
      toast({
        title: "Connection Error",
        description:
          error.message || "There was an error connecting to the AI.",
        variant: "destructive",
      });
    }
  }, [error, toast]);

  useEffect(() => {
    // Load sidebar preference
    const storedSidebarPref = localStorage.getItem("sidebarDefault");
    if (storedSidebarPref !== null) {
      setSidebarOpen(storedSidebarPref === "true");
    }

    // Get the selected model from cookie
    const storedModel = document.cookie
      .split("; ")
      .find((row) => row.startsWith("chat-model="));

    if (storedModel) {
      setSelectedModel(storedModel.split("=")[1]);
    }
  }, []);

  useEffect(() => {
    // Check for OAuth redirect
    const url = new URL(window.location.href);

    // Handle OAuth success/error
    const oauthStatus = url.searchParams.get("oauth");
    if (oauthStatus === "success") {
      toast({
        title: "Connection Successful",
        description: "Your account has been connected successfully.",
        variant: "default",
      });

      // Check for redirectTo parameter to determine where to redirect
      const redirectTo = url.searchParams.get("redirectTo") || "chat";
      if (redirectTo === "profile" && isAuthenticated) {
        setShowProfileScreen(true);
      }

      // Remove the query parameters
      url.searchParams.delete("oauth");
      url.searchParams.delete("redirectTo");
      window.history.replaceState({}, "", url.toString());
    } else if (oauthStatus === "error") {
      const error = url.searchParams.get("error") || "Unknown error";
      toast({
        title: "Connection Failed",
        description: `Failed to connect: ${error}`,
        variant: "destructive",
      });

      // Check for redirectTo parameter to determine where to redirect
      const redirectTo = url.searchParams.get("redirectTo") || "chat";
      if (redirectTo === "profile" && isAuthenticated) {
        setShowProfileScreen(true);
      }

      // Remove the query parameters
      url.searchParams.delete("oauth");
      url.searchParams.delete("error");
      url.searchParams.delete("redirectTo");
      window.history.replaceState({}, "", url.toString());
    }

    // Show profile screen if explicitly requested
    const showProfile = url.searchParams.get("profile") === "true";
    if (showProfile && isAuthenticated) {
      setShowProfileScreen(true);

      // Remove the query parameter
      url.searchParams.delete("profile");
      window.history.replaceState({}, "", url.toString());
    }
  }, [isAuthenticated, toast]);

  const handleCreateGoogleMeet = () => {
    chatHandleSubmit(new Event("submit") as any, {
      data: { fromQuickAction: true },
    });
  };

  const generateDefaultTitle = useCallback(() => {
    const firstUserMessage = messages
      .find((m) => m.role === "user")
      ?.parts.find((p) => p.type === "text")?.text;
    let title = "";

    if (firstUserMessage) {
      const words = firstUserMessage.split(" ");
      title = words.slice(0, 5).join(" ");
      if (words.length > 5) title += "...";
    }

    if (!title || title.length < 10) {
      const now = new Date();
      title = `Chat ${now.toLocaleDateString()} ${now.toLocaleTimeString()}`;
    }

    return title;
  }, [messages]);

  const handleShareChat = () => {
    if (!currentChatId) {
      const chatId = `chat-${Date.now()}`;
      setCurrentChatId(chatId);
    }
    setShowShareDialog(true);
  };

  const handleLoadChat = (chatId: string) => {
    setCurrentChatId(chatId);
    setShowProfileScreen(false);
  };

  const togglePromptExplanation = () => {
    setShowPromptExplanation(!showPromptExplanation);
  };

  const handleSubmit = (e: React.FormEvent<HTMLFormElement>) => {
    e.preventDefault();
    chatHandleSubmit(e);
  };

  const usePredefinedPrompt = useCallback(
    (promptText: string, promptType: string) => {
      if (!isAuthenticated) {
        // The user needs to be authenticated, but we'll just return
        // since the WelcomeScreen will show the authentication UI
        return;
      }

      setHasActivePrompt(true);
      setShowPromptExplanation(true);
      setCurrentPromptType(promptType as PromptType);

      // For testing the CRM contacts search by name feature
      let enhancedPrompt = promptText;

      // Test cases for exact and partial name matching
      if (promptText.includes("John Doe") && promptType === "slack") {
        enhancedPrompt = "Show me recent messages from the #general channel";
      } else if (promptText.includes("just John") && promptType === "slack") {
        // Test partial name matching
        enhancedPrompt = "Show me recent messages from the #general channel";
      } else if (
        promptText.includes("schedule with John") &&
        promptType === "slack"
      ) {
        // Test scheduling with partial name
        enhancedPrompt = "Show me recent messages from the #general channel";
      } else if (promptText.includes("Jane Lane") && promptType === "slack") {
        enhancedPrompt = "Show me recent messages from the #general channel";
      } else if (promptText.includes("just Jane") && promptType === "slack") {
        // Test partial name matching for Jane
        enhancedPrompt = "Show me recent messages from the #general channel";
      } else if (promptText.includes("Michael") && promptType === "slack") {
        // Test partial name matching for Michael
        enhancedPrompt = "Show me recent messages from the #general channel";
      } else {
        enhancedPrompt = `${promptText} (Please use tools to respond to this query)`;
      }

      console.log("Submitting predefined prompt:", enhancedPrompt);

      chatHandleSubmit(new Event("submit") as any, {
        data: { fromQuickAction: true },
      });
    },
    [isAuthenticated, chatHandleSubmit]
  );

  const checkOAuthAndPrompt = useCallback(
    (action: () => void) => {
      if (!isAuthenticated) {
        // Instead of showing modal, we'll show the WelcomeScreen
        // which now has the inline authentication
        return;
      }

      // In a real implementation, you would check if the user has the required OAuth connections
      // For now, we'll just execute the action
      action();

      // After submitting, check for any errors that might indicate OAuth issues
      setTimeout(() => {
        if (error) {
          toast({
            title: "Connection Required",
            description:
              "This action requires connecting with Google or other services. Please visit your profile to connect services.",
            action: (
              <Button
                variant="outline"
                size="sm"
                onClick={() => setShowProfileScreen(true)}
              >
                Connect Services
              </Button>
            ),
          });
        }
      }, 500);
    },
    [isAuthenticated, error, toast, setShowProfileScreen]
  );

  const actionOptions = [
    {
      id: "crm-lookup",
      title: "CRM Lookup",
      description: "Get customer information and deal history",
      logo: "/logos/crm-logo.png",
      action: () =>
        checkOAuthAndPrompt(() =>
          usePredefinedPrompt("Find John's contact information", "crm-lookup")
        ),
    },
    {
      id: "schedule-meeting",
      title: "Schedule Meeting",
      description: "Schedule a meeting with contacts from the CRM",
      logo: "/logos/google-calendar.png",
      action: () =>
        usePredefinedPrompt(
          "Schedule a meeting with John next Tuesday",
          "schedule-meeting"
        ),
    },
    {
      id: "create-google-meet",
      title: "Create Google Meet",
      description: "Create a Google Meet for a scheduled event",
      logo: "/logos/google-meet-logo.svg",
      action: () =>
        usePredefinedPrompt(
          "Create a Google Meet for my meeting with Jane",
          "create-google-meet"
        ),
    },
    {
      id: "summarize-deal",
      title: "Summarize Deal",
      description: "Summarize deal status and save to Google Docs",
      logo: "/logos/google-docs.png",
      action: () =>
        checkOAuthAndPrompt(() =>
          usePredefinedPrompt(
            "Summarize the Enterprise Software License deal",
            "summarize-deal"
          )
        ),
    },
    {
      id: "slack",
      title: "Slack Integration",
      description: "Send messages and updates to Slack channels",
      logo: "/logos/slack-logo.svg",
      action: () =>
        checkOAuthAndPrompt(() =>
          usePredefinedPrompt(
            "Send a message to the #sales channel about the new deal",
            "slack"
          )
        ),
    },
    {
      id: "add-custom-tool",
      title: "Add Your Own Tool",
      description: "Create and integrate your own custom tools with the assistant",
      logo: "/logos/custom-tool.svg",
      action: () =>
        usePredefinedPrompt(
          "How can I add my own custom tool to the assistant?",
          "add-custom-tool"
        ),
    },
  ];

  const handleQuickActionSchedule = () => {
    const prompt =
      "Schedule a follow-up meeting with John Doe from Acme Inc about the Enterprise Software License deal for next Tuesday at 2pm for 60 minutes.";
    chatHandleSubmit(new Event("submit") as any, {
      data: { fromQuickAction: true },
    });
  };

  const [meetingDetails, setMeetingDetails] = useState({
    title: "Follow-up Meeting",
    date: "April 10, 2025",
    time: "2:00 PM",
    participants: [],
  });

  useEffect(() => {
    // Monitor messages for meeting creation responses
    const lastMessage = messages[messages.length - 1];
    if (lastMessage && lastMessage.role === "assistant") {
      // Parse the message for meeting details using regex or other methods
      const meetingTitleMatch =
        lastMessage.content.match(/scheduled "([^"]+)"/);
      const dateMatch = lastMessage.content.match(
        /on ([\w\s,]+) at ([\d:]+\s?[AP]M)/i
      );

      if (meetingTitleMatch && dateMatch) {
        setMeetingDetails({
          title: meetingTitleMatch[1],
          date: dateMatch[1],
          time: dateMatch[2],
          participants: [], // Extract participants if needed
        });
      }
    }
  }, [messages]);

  const handleReconnectComplete = useCallback(() => {
    // Resubmit the last user message to retry the operation with new token
    if (messages.length > 1) {
      const lastUserMessage = [...messages]
        .reverse()
        .find((m) => m.role === "user");
      if (lastUserMessage) {
        append({
          role: "user",
          content: lastUserMessage.content,
        });
      }
    }
  }, [messages, append]);

  const handleDealSummarySuccess = (documentUrl: string) => {
    append({
      role: "user",
      content: `I've created a summary document for the deal: ${documentUrl}`,
    });
  };

  const handleCreateDealSummary = (dealId?: string) => {
    if (!isAuthenticated) {
      setShowProfileScreen(true);
      return;
    }

    if (dealId) {
      setSelectedDealId(dealId);
    }

    setShowDealSummaryPrompt(true);
  };

  // Update the sidebar toggle to save preferences
  const toggleSidebar = () => {
    const newValue = !sidebarOpen;
    setSidebarOpen(newValue);
    // Don't save the preference here - only save when explicitly changed in settings
  };

  // Function to save chat to database
  const saveChatToDatabase = async (chatId: string) => {
    try {
      if (!isAuthenticated || !chatId) return;

      // Extract title from the first user message's parts
      let title = "New Chat";
      const initialUserMessage = messages.find((m) => m.role === "user");
      if (initialUserMessage?.parts?.[0]) {
        const firstPart = initialUserMessage.parts[0];
        if (typeof firstPart === "string") {
          title = firstPart;
        } else if (typeof firstPart === "object" && "text" in firstPart) {
          title = firstPart.text;
        }
        // Limit title length
        title = title.substring(0, 50);
      }

      // Format messages for saving
      const formattedMessages = messages.map((msg) => {
        interface MessagePart {
          type: string;
          text: string;
        }

        // Ensure we have a valid date for createdAt
        let createdAt = new Date();
        // If the message has a createdAt that's a valid date string or timestamp, use it
        if (msg.createdAt) {
          try {
            createdAt = new Date(msg.createdAt);
          } catch (e) {
            console.warn(
              "Invalid date format in message, using current date instead"
            );
          }
        }

        // First, prepare the formatted message structure
        const formattedMsg: {
          id: string;
          chatId: string;
          role: string;
          content: string;
          parts: MessagePart[];
          createdAt: Date;
        } = {
          id: msg.id || `msg-${nanoid()}`, // Ensure all messages have an ID
          chatId: chatId,
          role: msg.role,
          content: typeof msg.content === "string" ? msg.content : "",
          parts: [],
          createdAt,
        };

        // Handle different ways content might be stored
        let processedParts: MessagePart[] = [];

        // Case 1: If msg.parts exists and is an array
        if (msg.parts && Array.isArray(msg.parts) && msg.parts.length > 0) {
          processedParts = msg.parts.map((part) => {
            // If part is a string, convert it to the right format
            if (typeof part === "string") {
              return { type: "text", text: part };
            }
            // If part is an object with text property
            else if (typeof part === "object" && part !== null) {
              if ("text" in part) {
                return { type: "text", text: String(part.text || "") };
              } else if ("type" in part && "text" in part) {
                return {
                  type: String(part.type),
                  text: String(part.text || ""),
                };
              }
              // Try to extract content from other possible structures
              else if ("content" in part) {
                return { type: "text", text: String(part.content || "") };
              }
            }
            return { type: "text", text: "" };
          });
        }
        // Case 2: If no parts but msg.content exists
        else if (typeof msg.content === "string" && msg.content.trim() !== "") {
          processedParts = [{ type: "text", text: msg.content }];
        }
        // Case 3: Check other possible formats
        else if (typeof msg === "object" && msg !== null) {
          // Try to extract from different properties that might contain the message
          if ("message" in msg && typeof msg.message === "string") {
            processedParts = [{ type: "text", text: msg.message }];
          } else if ("value" in msg && typeof msg.value === "string") {
            processedParts = [{ type: "text", text: msg.value }];
          }
        }

        // Use processed parts
        formattedMsg.parts = processedParts;

        // Set the content from the first text part if available and not already set
        if (!formattedMsg.content && processedParts.length > 0) {
          const firstTextPart = processedParts.find(
            (p) => p.type === "text" && p.text
          );
          if (firstTextPart) {
            formattedMsg.content = firstTextPart.text;
          }
        }

        // Log the message we're about to save for debugging
        if (msg.role === "assistant") {
          console.log("Saving assistant message:", {
            originalContent: msg.content,
            formattedContent: formattedMsg.content,
            originalParts: msg.parts,
            formattedParts: formattedMsg.parts,
          });
        }

        return formattedMsg;
      });

      // Log message count to help with debugging
      console.log(
        `Saving chat ${chatId} with ${formattedMessages.length} messages`
      );

      // Save the chat using the chat API
      await fetch("/api/chat/save", {
        method: "POST",
        headers: {
          "Content-Type": "application/json",
        },
        body: JSON.stringify({
          id: chatId,
          title,
          messages: formattedMessages,
        }),
      });

      console.log("Chat saved successfully:", chatId);
    } catch (error) {
      console.error("Error saving chat:", error);
      // Don't show toast to user as this is background functionality
    }
  };

  // Function to handle selecting a chat from history
  const handleChatSelect = async (chatId: string) => {
    if (!chatId || chatId === currentChatId) return;

    try {
      // Update state first
      setCurrentChatId(chatId);
      localStorage.setItem("currentChatId", chatId);
      setMessages([]);

      // Fetch messages for the selected chat
      const response = await fetch(`/api/chat/messages?chatId=${chatId}`);
      if (!response.ok) {
        throw new Error("Failed to fetch chat messages");
      }
      const data = await response.json();

      if (data.messages && Array.isArray(data.messages)) {
        setMessages(data.messages);
      }
    } catch (error) {
      console.error("Error loading chat messages:", error);
      toast({
        title: "Error",
        description: "Failed to load chat messages",
        variant: "destructive",
      });
    }
  };

  // Function to handle creating a new chat
  const handleNewChat = () => {
    const newChatId = `chat-${nanoid()}`;
    setCurrentChatId(newChatId);
    localStorage.setItem("currentChatId", newChatId);
    setMessages([]); // Clear messages to show the welcome screen
  };

  // Function to handle chat deletion
  const handleChatDeleted = (deletedChatId: string) => {
    // If the deleted chat was the current one, create a new chat
    if (deletedChatId === currentChatId) {
      handleNewChat();
    }
  };

  // Add this to check for OAuth redirect with chat context
  useEffect(() => {
    if (typeof window !== "undefined") {
      const url = new URL(window.location.href);
      const oauthStatus = url.searchParams.get("oauth");
      const redirectTo = url.searchParams.get("redirectTo");
      const chatId = url.searchParams.get("chatId");

      if (oauthStatus === "success") {
        console.log("OAuth flow completed successfully");

        // Check if there's a pending reconnect callback
        const hasPendingReconnect =
          localStorage.getItem("pendingReconnectComplete") === "true";
        if (hasPendingReconnect) {
          console.log("Found pending reconnect callback, executing");
          localStorage.removeItem("pendingReconnectComplete");
          setTimeout(() => {
            // Execute the reconnect callback (retry the last message)
            handleReconnectComplete();
          }, 1000);
        }

        if (redirectTo === "chat" && chatId) {
          console.log("Returning from OAuth with chat ID:", chatId);
          setCurrentChatId(chatId);
          localStorage.setItem("currentChatId", chatId);
          setMessages([]);

          // Clear the URL parameters and update URL to show chat ID
          const newUrl = new URL(window.location.href);
          newUrl.searchParams.delete("oauth");
          newUrl.searchParams.delete("redirectTo");
          newUrl.searchParams.delete("chatId");
          window.history.replaceState({}, "", `/chat/${chatId}`);

          // Reload the chat
          reload();
        }
      }
    }
  }, [reload, setMessages, handleReconnectComplete]);

  // Update chat URL when currentChatId changes - add handling flag here too
  useEffect(() => {
    if (
      typeof window !== "undefined" &&
      currentChatId &&
      isAuthenticated &&
      !isHandlingChatChange
    ) {
      // Limit how aggressively we update the URL
      window.history.replaceState({}, "", `/chat/${currentChatId}`);
    }
  }, [currentChatId, isAuthenticated, isHandlingChatChange]);

  // Reset redirect attempts on component mount
  useEffect(() => {
    setChatRedirectAttempts(0);
  }, []);

  const router = useRouter();

  // Save chat after new messages are received
  useEffect(() => {
    // Only save if we have messages and a current chat ID
    if (messages.length > 0 && currentChatId && isAuthenticated) {
      // Use a small delay to ensure all messages are processed
      const saveTimer = setTimeout(() => {
        console.log("Auto-saving chat with messages:", messages.length);
        saveChatToDatabase(currentChatId);
      }, 1000);

      return () => clearTimeout(saveTimer);
    }
  }, [messages, currentChatId, isAuthenticated]);

  // Focus input field after response
  useEffect(() => {
    if (messages.length > 0 && !isChatLoading && inputRef.current) {
      // Small delay to ensure the UI has updated
      setTimeout(() => {
        inputRef.current?.focus();
      }, 100);
    }
  }, [messages.length, isChatLoading]);

  if (isLoading) {
    return (
      <div className="flex items-center justify-center h-screen">
        <div className="animate-spin rounded-full h-12 w-12 border-t-2 border-b-2 border-primary"></div>
      </div>
    );
  }

  if (!isAuthenticated) {
    return (
      <div className="flex flex-col h-screen max-h-screen bg-gradient-to-br from-gray-50 to-gray-100 dark:from-gray-900 dark:to-gray-950">
        <header className="border-b bg-white dark:bg-gray-900 px-6 py-4 flex items-center justify-between shadow-sm">
          <h1 className="text-xl font-bold bg-gradient-to-r from-primary to-indigo-600 bg-clip-text text-transparent">
            ConnectedAgent
          </h1>

          <div className="flex items-center gap-3">
            <Button
              size="sm"
              className="rounded-full gap-2"
              onClick={() => setShowProfileScreen(true)}
            >
              Sign In
            </Button>
          </div>
        </header>

        {showProfileScreen ? (
          <LoginScreen />
        ) : (
          <div className="flex-1 flex flex-col items-center p-8 text-center">
            <h1 className="text-3xl font-bold mb-6 mt-12">
              Welcome to ConnectedAgent
            </h1>
            <p className="text-muted-foreground mb-4 max-w-md">
              This sample application showcases AI tool calling using Descope
              Outbound Apps. The assistant can securely access your connected
              services using OAuth tokens.
            </p>
            <p className="text-muted-foreground mb-6 max-w-md">
              Sign in to get started with your AI assistant.
            </p>
            <Button
              size="lg"
              className="rounded-full bg-primary hover:bg-primary/90 text-white font-medium"
              onClick={() => setShowProfileScreen(true)}
            >
              Get Started
            </Button>
          </div>
        )}
      </div>
    );
  }

  if (showProfileScreen && isAuthenticated) {
    return (
      <ProfileScreen
        onBack={() => setShowProfileScreen(false)}
        onLoadChat={handleLoadChat}
      />
    );
  }

  return (
    <Suspense fallback={<div>Loading...</div>}>
      <ChatParamsHandler
        isAuthenticated={isAuthenticated}
        isHandlingChatChange={isHandlingChatChange}
        setIsHandlingChatChange={setIsHandlingChatChange}
        setCurrentChatId={setCurrentChatId}
        reload={reload}
      />
      <div className="app-container">
        {showGoogleMeetPrompt && lastScheduledMeeting && (
          <GoogleMeetPrompt
            isOpen={showGoogleMeetPrompt}
            onClose={() => setShowGoogleMeetPrompt(false)}
            onConfirm={handleCreateGoogleMeet}
            meetingDetails={{
              title: lastScheduledMeeting.title,
              date: lastScheduledMeeting.date,
              time: lastScheduledMeeting.time,
              participants: lastScheduledMeeting.participants,
            }}
          />
        )}
        <ShareChatDialog
          isOpen={showShareDialog}
          onClose={() => setShowShareDialog(false)}
          chatId={currentChatId || "temp-chat-id"}
        />
        <SaveChatDialog
          open={showSaveDialog}
          onOpenChange={setShowSaveDialog}
          onSave={() => {
            // Chat is now saved automatically
            setShowSaveDialog(false);
          }}
        />
        <DealSummaryPrompt
          isOpen={showDealSummaryPrompt}
          onClose={() => setShowDealSummaryPrompt(false)}
          onSuccess={handleDealSummarySuccess}
          dealId={selectedDealId || undefined}
        />

        <div className="flex flex-col h-screen max-h-screen bg-gradient-to-br from-gray-50 to-gray-100 dark:from-gray-900 dark:to-gray-950">
          <header className="border-b bg-white dark:bg-gray-900 px-6 py-4 flex items-center justify-between shadow-sm">
            <h1 className="text-xl font-bold bg-gradient-to-r from-primary to-indigo-600 bg-clip-text text-transparent">
              ConnectedAgent
            </h1>

            <div className="flex items-center gap-3">
              {isAuthenticated && messages.length > 0 && (
                <div className="flex items-center gap-2 mr-2">
                  <Button
                    variant="outline"
                    size="sm"
                    onClick={handleShareChat}
                    className="h-9"
                  >
                    <Share2 className="h-4 w-4 mr-2" /> Share
                  </Button>
                </div>
              )}

              <TooltipProvider>
                <Tooltip>
                  <TooltipTrigger asChild>
                    <Button
                      variant="ghost"
                      size="icon"
                      className="text-gray-700 dark:text-gray-300"
                    >
                      <HelpCircle className="h-5 w-5" />
                    </Button>
                  </TooltipTrigger>
                  <TooltipContent className="max-w-[280px] p-4">
                    <div className="space-y-2">
                      <p className="font-medium">About this demo</p>
                      <p className="text-sm text-muted-foreground">
                        This sample app showcases OpenAI function calling with
                        Descope outbound OAuth apps. AI functions can securely
                        access your connected services using OAuth.
                      </p>
                      <p className="text-xs text-muted-foreground mt-2">
                        For more information, visit{" "}
                        <a
                          href="https://docs.descope.com/outbound/"
                          target="_blank"
                          rel="noreferrer"
                          className="text-primary underline hover:no-underline"
                        >
                          Descope docs
                        </a>
                      </p>
                    </div>
                  </TooltipContent>
                </Tooltip>
              </TooltipProvider>
              {isAuthenticated ? (
                <UserMenu onProfileClick={() => setShowProfileScreen(true)} />
              ) : (
                <Button
                  size="sm"
                  className="rounded-full gap-2"
                  onClick={() => setShowProfileScreen(true)}
                >
                  Sign In
                </Button>
              )}
            </div>
          </header>

          {!isAuthenticated ? (
            <WelcomeScreen />
          ) : (
            <div className="flex flex-1 overflow-hidden">
              {/* Add Chat History Sidebar */}
              <div className="border-r border-gray-100 dark:border-gray-800 h-full">
                <SidebarHistory
                  currentChatId={currentChatId || ""}
                  onChatSelect={handleChatSelect}
                  onNewChat={handleNewChat}
                  isCollapsed={!historySidebarOpen}
                  onToggleCollapse={() =>
                    setHistorySidebarOpen(!historySidebarOpen)
                  }
                />
              </div>

<<<<<<< HEAD
            <div className="flex-1 flex flex-col overflow-hidden relative">
              <ScrollArea
                className="flex-1 p-6 pb-24"
                style={{ overflowAnchor: "auto" }}
              >
                {messages.length === 0 ? (
                  <div className="h-full flex flex-col items-center justify-center p-8 max-w-5xl mx-auto w-full">
                    <div className="w-20 h-20 rounded-full bg-primary/10 flex items-center justify-center mb-6">
                      <Briefcase className="h-10 w-10 text-primary" />
                    </div>
                    <h2 className="text-2xl font-bold mb-2">
                      Welcome to CRM Assistant
                    </h2>
                    <p className="text-muted-foreground mb-8 max-w-md text-center">
                      I can help you manage customer relationships, schedule meetings, and more. Try one of these example prompts or type your own question below.
                    </p>
                    
                    <div className="grid grid-cols-1 md:grid-cols-2 lg:grid-cols-3 gap-3 w-full">
                      {(() => {
                        // Create a flat array of all examples with their tool info
                        const allExamples = Object.entries(promptExplanations).flatMap(([key, category]) => 
                          category.examples.map(example => ({
                            example,
                            toolKey: key,
                            toolTitle: category.title,
                            toolLogo: category.logo
                          }))
                        );
                        
                        // Shuffle the array and take a subset (12 examples)
                        const shuffledExamples = [...allExamples]
                          .sort(() => Math.random() - 0.5)
                          .slice(0, 12);
                        
                        return shuffledExamples.map((item, index) => (
                          <Button
                            key={index}
                            variant="outline"
                            className="flex items-start gap-2 text-left h-auto py-3 px-4 text-sm font-normal break-words whitespace-normal border-primary/20 rounded-lg shadow-sm hover:shadow-md hover:border-primary/40 hover:bg-primary/5 transition-all duration-200 group relative"
                            onClick={() => {
                              // Set the input value instead of sending the prompt
                              handleInputChange({ target: { value: item.example } } as React.ChangeEvent<HTMLInputElement>);
                              // Focus the input field
                              if (inputRef.current) {
                                inputRef.current.focus();
                              }
                            }}
                          >
                            <div className="absolute right-2 top-1/2 -translate-y-1/2 opacity-0 group-hover:opacity-100 transition-opacity duration-200">
                              <MessageSquare className="h-4 w-4 text-primary" />
                            </div>
                            <div className="relative w-5 h-5 flex-shrink-0 mt-0.5">
                              <Image
                                src={item.toolLogo}
                                alt={item.toolTitle}
                                fill
                                className="object-contain"
                              />
                            </div>
                            <span className="line-clamp-2 pr-6">
                              {item.example}
                            </span>
                          </Button>
                        ));
                      })()}
=======
              <div className="flex-1 flex flex-col overflow-hidden relative">
                <ScrollArea
                  className="flex-1 p-6 pb-24"
                  style={{ overflowAnchor: "auto" }}
                >
                  {messages.length === 0 ? (
                    <div className="h-full flex flex-col items-center justify-center p-8 max-w-5xl mx-auto w-full">
                      <h2 className="text-2xl font-bold mb-2">
                        Welcome to CRM Assistant
                      </h2>
                      <p className="text-muted-foreground mb-8 max-w-lg text-center">
                        This sample application showcases AI tool calling using
                        Descope Outbound Apps. Try one of these example prompts
                        or type your own question below.
                      </p>

                      <div className="grid grid-cols-1 md:grid-cols-2 gap-4 w-full">
                        {Object.entries(promptExplanations).map(
                          ([key, category]) => (
                            <Card
                              key={key}
                              className="text-left hover:shadow-md transition-shadow bg-white/50 dark:bg-gray-900/50 backdrop-blur-sm border-primary/10"
                            >
                              <CardContent className="p-4">
                                <div className="flex items-center gap-3 mb-3">
                                  <div className="relative w-8 h-8 flex-shrink-0">
                                    <Image
                                      src={category.logo}
                                      alt={category.title}
                                      fill
                                      className="object-contain"
                                    />
                                  </div>
                                  <h3 className="font-semibold truncate">
                                    {category.title}
                                  </h3>
                                </div>
                                <p className="text-sm text-muted-foreground mb-3 break-words">
                                  {category.description}
                                </p>
                                <div className="space-y-2">
                                  {category.examples.map((example, index) => (
                                    <Button
                                      key={index}
                                      variant="ghost"
                                      className="w-full justify-start text-left h-auto py-2 px-3 text-sm hover:bg-accent/50 font-normal break-words whitespace-normal"
                                      onClick={() => {
                                        append({
                                          role: "user",
                                          content: example,
                                        });
                                      }}
                                    >
                                      <MessageSquare className="h-4 w-4 mr-2 flex-shrink-0" />
                                      <span className="line-clamp-2">
                                        {example}
                                      </span>
                                    </Button>
                                  ))}
                                </div>
                              </CardContent>
                            </Card>
                          )
                        )}
                      </div>
>>>>>>> 0d079092
                    </div>
                  ) : (
                    <div className="md:max-w-4xl lg:max-w-4xl xl:max-w-5xl 2xl:max-w-6xl mx-auto">
                      {messages.map((message, index) => (
                        <ChatMessage
                          key={index}
                          message={{
                            role: message.role,
                            content:
                              typeof message.content === "string" &&
                              message.content.length > 0
                                ? message.content
                                : extractMessageContent(message),
                            parts: message.parts
                              ?.map((part) => {
                                // Handle string parts
                                if (typeof part === "string") {
                                  return {
                                    type: "text",
                                    text: part,
                                  };
                                }
                                // Handle object parts
                                if (typeof part === "object" && part !== null) {
                                  if ("text" in part) {
                                    return {
                                      type: part.type || "text",
                                      text: String(part.text || ""),
                                    };
                                  } else if ("content" in part) {
                                    return {
                                      type: part.type || "text",
                                      text: String(part.content || ""),
                                    };
                                  }
                                }
                                return null;
                              })
                              .filter(Boolean) as any,
                          }}
                          onReconnectComplete={handleReconnectComplete}
                        />
                      ))}
                      <div ref={messagesEndRef} />
                    </div>
                  )}
                </ScrollArea>
                <div className="absolute bottom-0 left-0 right-0 bg-gradient-to-t from-background via-background to-transparent pt-8 pb-6 px-4">
                  <div className="mx-auto max-w-4xl w-full">
                    <div className="border-t border-gray-100 dark:border-gray-800 pt-4">
                      <form onSubmit={handleSubmit} className="relative">
                        <Input
                          value={input}
                          onChange={handleInputChange}
                          placeholder="Ask anything..."
                          className="pr-20 py-6 resize-none border-muted/30 focus-visible:ring-primary/70 shadow-lg rounded-2xl bg-white/90 dark:bg-gray-900/90 backdrop-blur-sm transition-all duration-200 hover:shadow-xl"
                          disabled={isChatLoading}
                        />
                        <div className="absolute top-0 right-0 h-full flex items-center justify-center pr-4">
                          <Button
                            size="icon"
                            type="submit"
                            className="rounded-full shadow-lg hover:shadow-xl transition-all duration-200 bg-gradient-to-r from-indigo-500 to-purple-600 hover:from-indigo-600 hover:to-purple-700"
                            disabled={isChatLoading || !input.trim()}
                          >
                            <Send className="size-4" />
                          </Button>
                        </div>
                      </form>
                    </div>
                  </div>
<<<<<<< HEAD
                )}
              </ScrollArea>
              <div className="absolute bottom-0 left-0 right-0 bg-gradient-to-t from-background via-background to-transparent pt-8 pb-6 px-4">
                <div className="mx-auto max-w-4xl w-full">
                  <div className="border-t border-gray-100 dark:border-gray-800 pt-4">
                    <form onSubmit={handleSubmit} className="relative">
                      <Input
                        value={input}
                        onChange={handleInputChange}
                        placeholder="Ask anything..."
                        className="pr-20 py-6 resize-none border-muted/30 focus-visible:ring-primary/70 shadow-lg rounded-2xl bg-white/90 dark:bg-gray-900/90 backdrop-blur-sm transition-all duration-200 hover:shadow-xl"
                        disabled={isChatLoading}
                        ref={inputRef}
                      />
                      <div className="absolute top-0 right-0 h-full flex items-center justify-center pr-4">
=======
                </div>

                {/* Sidebar toggle button - now positioned in the main chat area */}
                <div className="absolute top-4 right-4 z-10">
                  <TooltipProvider>
                    <Tooltip>
                      <TooltipTrigger asChild>
>>>>>>> 0d079092
                        <Button
                          variant="outline"
                          size="icon"
                          onClick={toggleSidebar}
                          className="rounded-full shadow-sm hover:shadow-md bg-white/80 dark:bg-gray-800/80 backdrop-blur-sm hover:bg-white dark:hover:bg-gray-700 transition-all duration-200 border-muted/20"
                        >
                          {sidebarOpen ? (
                            <PanelRightClose className="size-4 text-primary" />
                          ) : (
                            <PanelRightOpen className="size-4 text-primary" />
                          )}
                        </Button>
                      </TooltipTrigger>
                      <TooltipContent
                        side="left"
                        className="bg-white/90 dark:bg-gray-900/90 backdrop-blur-sm shadow-lg"
                      >
                        {sidebarOpen
                          ? "Hide quick actions"
                          : "Show quick actions"}
                      </TooltipContent>
                    </Tooltip>
                  </TooltipProvider>
                </div>
              </div>

              {sidebarOpen && (
                <div
                  className={`${
                    showPromptExplanation && hasActivePrompt
                      ? "w-[32rem]"
                      : "w-80"
                  } bg-white/95 dark:bg-gray-900/95 shadow-xl overflow-hidden transition-all duration-300 ease-in-out backdrop-blur-sm border-l border-l-slate-200/30 dark:border-l-slate-700/30`}
                  style={{
                    boxShadow: "0 0 20px 0 rgba(0, 0, 0, 0.05)",
                    borderImageSource:
                      "linear-gradient(to bottom, rgba(255,255,255,0.1), rgba(255,255,255,0.05))",
                  }}
                >
                  {showPromptExplanation && hasActivePrompt ? (
                    <div className="animate-in slide-in-from-right duration-300 h-full">
                      <PromptExplanation
                        title={promptExplanations[currentPromptType].title}
                        description={
                          promptExplanations[currentPromptType].description
                        }
                        logo={promptExplanations[currentPromptType].logo}
                        examples={
                          promptExplanations[currentPromptType].examples
                        }
                        steps={promptExplanations[currentPromptType].steps}
                        apis={promptExplanations[currentPromptType].apis}
                        isVisible={true}
                        onToggle={togglePromptExplanation}
                        onExampleClick={(example) => {
                          append({
                            role: "user",
                            content: example,
                          });
                          setShowPromptExplanation(false);
                        }}
                      />
                    </div>
                  ) : (
                    <div className="p-6 animate-in fade-in duration-300">
                      <div className="flex justify-between items-center mb-6">
                        <h2 className="text-lg font-semibold bg-gradient-to-r from-primary to-primary/70 bg-clip-text text-transparent">
                          Connected Applications
                        </h2>
                      </div>
                      <div className="space-y-4">
                        {actionOptions.map((option) => (
                          <ActionCard
                            key={option.id}
                            title={option.title}
                            description={option.description}
                            logo={option.logo}
                            onClick={option.action}
                          />
                        ))}
                      </div>

                      <div className="mt-8 pt-6 border-t border-primary/10 dark:border-primary/5">
                        <a
                          href="https://descope.ai"
                          target="_blank"
                          rel="noopener noreferrer"
                          className="block"
                        >
                          <Button className="w-full bg-gradient-to-r from-violet-500 to-indigo-600 hover:from-violet-600 hover:to-indigo-700 text-white hover:text-white border-0 group transition-all duration-300 shadow-md hover:shadow-lg hover:scale-[1.02] font-medium rounded-xl">
                            <Sparkles className="w-4 h-4 mr-2 group-hover:rotate-12 transition-transform duration-300" />
                            Learn More About Descope AI
                            <ExternalLink className="w-3 h-3 ml-2 opacity-70 group-hover:opacity-100 group-hover:translate-x-0.5 transition-all duration-300" />
                          </Button>
                        </a>
                      </div>
                    </div>
                  )}
                </div>
              )}
            </div>
          )}
        </div>
      </div>
    </Suspense>
  );
}<|MERGE_RESOLUTION|>--- conflicted
+++ resolved
@@ -1518,73 +1518,6 @@
                 />
               </div>
 
-<<<<<<< HEAD
-            <div className="flex-1 flex flex-col overflow-hidden relative">
-              <ScrollArea
-                className="flex-1 p-6 pb-24"
-                style={{ overflowAnchor: "auto" }}
-              >
-                {messages.length === 0 ? (
-                  <div className="h-full flex flex-col items-center justify-center p-8 max-w-5xl mx-auto w-full">
-                    <div className="w-20 h-20 rounded-full bg-primary/10 flex items-center justify-center mb-6">
-                      <Briefcase className="h-10 w-10 text-primary" />
-                    </div>
-                    <h2 className="text-2xl font-bold mb-2">
-                      Welcome to CRM Assistant
-                    </h2>
-                    <p className="text-muted-foreground mb-8 max-w-md text-center">
-                      I can help you manage customer relationships, schedule meetings, and more. Try one of these example prompts or type your own question below.
-                    </p>
-                    
-                    <div className="grid grid-cols-1 md:grid-cols-2 lg:grid-cols-3 gap-3 w-full">
-                      {(() => {
-                        // Create a flat array of all examples with their tool info
-                        const allExamples = Object.entries(promptExplanations).flatMap(([key, category]) => 
-                          category.examples.map(example => ({
-                            example,
-                            toolKey: key,
-                            toolTitle: category.title,
-                            toolLogo: category.logo
-                          }))
-                        );
-                        
-                        // Shuffle the array and take a subset (12 examples)
-                        const shuffledExamples = [...allExamples]
-                          .sort(() => Math.random() - 0.5)
-                          .slice(0, 12);
-                        
-                        return shuffledExamples.map((item, index) => (
-                          <Button
-                            key={index}
-                            variant="outline"
-                            className="flex items-start gap-2 text-left h-auto py-3 px-4 text-sm font-normal break-words whitespace-normal border-primary/20 rounded-lg shadow-sm hover:shadow-md hover:border-primary/40 hover:bg-primary/5 transition-all duration-200 group relative"
-                            onClick={() => {
-                              // Set the input value instead of sending the prompt
-                              handleInputChange({ target: { value: item.example } } as React.ChangeEvent<HTMLInputElement>);
-                              // Focus the input field
-                              if (inputRef.current) {
-                                inputRef.current.focus();
-                              }
-                            }}
-                          >
-                            <div className="absolute right-2 top-1/2 -translate-y-1/2 opacity-0 group-hover:opacity-100 transition-opacity duration-200">
-                              <MessageSquare className="h-4 w-4 text-primary" />
-                            </div>
-                            <div className="relative w-5 h-5 flex-shrink-0 mt-0.5">
-                              <Image
-                                src={item.toolLogo}
-                                alt={item.toolTitle}
-                                fill
-                                className="object-contain"
-                              />
-                            </div>
-                            <span className="line-clamp-2 pr-6">
-                              {item.example}
-                            </span>
-                          </Button>
-                        ));
-                      })()}
-=======
               <div className="flex-1 flex flex-col overflow-hidden relative">
                 <ScrollArea
                   className="flex-1 p-6 pb-24"
@@ -1650,7 +1583,6 @@
                           )
                         )}
                       </div>
->>>>>>> 0d079092
                     </div>
                   ) : (
                     <div className="md:max-w-4xl lg:max-w-4xl xl:max-w-5xl 2xl:max-w-6xl mx-auto">
@@ -1722,7 +1654,118 @@
                       </form>
                     </div>
                   </div>
-<<<<<<< HEAD
+                </div>
+            <div className="flex-1 flex flex-col overflow-hidden relative">
+              <ScrollArea
+                className="flex-1 p-6 pb-24"
+                style={{ overflowAnchor: "auto" }}
+              >
+                {messages.length === 0 ? (
+                  <div className="h-full flex flex-col items-center justify-center p-8 max-w-5xl mx-auto w-full">
+                    <div className="w-20 h-20 rounded-full bg-primary/10 flex items-center justify-center mb-6">
+                      <Briefcase className="h-10 w-10 text-primary" />
+                    </div>
+                    <h2 className="text-2xl font-bold mb-2">
+                      Welcome to CRM Assistant
+                    </h2>
+                    <p className="text-muted-foreground mb-8 max-w-md text-center">
+                      I can help you manage customer relationships, schedule meetings, and more. Try one of these example prompts or type your own question below.
+                    </p>
+                    
+                    <div className="grid grid-cols-1 md:grid-cols-2 lg:grid-cols-3 gap-3 w-full">
+                      {(() => {
+                        // Create a flat array of all examples with their tool info
+                        const allExamples = Object.entries(promptExplanations).flatMap(([key, category]) => 
+                          category.examples.map(example => ({
+                            example,
+                            toolKey: key,
+                            toolTitle: category.title,
+                            toolLogo: category.logo
+                          }))
+                        );
+                        
+                        // Shuffle the array and take a subset (12 examples)
+                        const shuffledExamples = [...allExamples]
+                          .sort(() => Math.random() - 0.5)
+                          .slice(0, 12);
+                        
+                        return shuffledExamples.map((item, index) => (
+                          <Button
+                            key={index}
+                            variant="outline"
+                            className="flex items-start gap-2 text-left h-auto py-3 px-4 text-sm font-normal break-words whitespace-normal border-primary/20 rounded-lg shadow-sm hover:shadow-md hover:border-primary/40 hover:bg-primary/5 transition-all duration-200 group relative"
+                            onClick={() => {
+                              // Set the input value instead of sending the prompt
+                              handleInputChange({ target: { value: item.example } } as React.ChangeEvent<HTMLInputElement>);
+                              // Focus the input field
+                              if (inputRef.current) {
+                                inputRef.current.focus();
+                              }
+                            }}
+                          >
+                            <div className="absolute right-2 top-1/2 -translate-y-1/2 opacity-0 group-hover:opacity-100 transition-opacity duration-200">
+                              <MessageSquare className="h-4 w-4 text-primary" />
+                            </div>
+                            <div className="relative w-5 h-5 flex-shrink-0 mt-0.5">
+                              <Image
+                                src={item.toolLogo}
+                                alt={item.toolTitle}
+                                fill
+                                className="object-contain"
+                              />
+                            </div>
+                            <span className="line-clamp-2 pr-6">
+                              {item.example}
+                            </span>
+                          </Button>
+                        ));
+                      })()}
+                    </div>
+                  </div>
+                ) : (
+                  <div className="md:max-w-4xl lg:max-w-4xl xl:max-w-5xl 2xl:max-w-6xl mx-auto">
+                    {messages.map((message, index) => (
+                      <ChatMessage
+                        key={index}
+                        message={{
+                          role: message.role,
+                          content:
+                            typeof message.content === "string" &&
+                            message.content.length > 0
+                              ? message.content
+                              : extractMessageContent(message),
+                          parts: message.parts
+                            ?.map((part) => {
+                              // Handle string parts
+                              if (typeof part === "string") {
+                                return {
+                                  type: "text",
+                                  text: part,
+                                };
+                              }
+                              // Handle object parts
+                              if (typeof part === "object" && part !== null) {
+                                if ("text" in part) {
+                                  return {
+                                    type: part.type || "text",
+                                    text: String(part.text || ""),
+                                  };
+                                } else if ("content" in part) {
+                                  return {
+                                    type: part.type || "text",
+                                    text: String(part.content || ""),
+                                  };
+                                }
+                              }
+                              return null;
+                            })
+                            .filter(Boolean) as any,
+                        }}
+                        onReconnectComplete={handleReconnectComplete}
+                      />
+                    ))}
+                    <div ref={messagesEndRef} />
+                  </div>
                 )}
               </ScrollArea>
               <div className="absolute bottom-0 left-0 right-0 bg-gradient-to-t from-background via-background to-transparent pt-8 pb-6 px-4">
@@ -1738,15 +1781,25 @@
                         ref={inputRef}
                       />
                       <div className="absolute top-0 right-0 h-full flex items-center justify-center pr-4">
-=======
+                        <Button
+                          size="icon"
+                          type="submit"
+                          className="rounded-full shadow-lg hover:shadow-xl transition-all duration-200 bg-gradient-to-r from-indigo-500 to-purple-600 hover:from-indigo-600 hover:to-purple-700"
+                          disabled={isChatLoading || !input.trim()}
+                        >
+                          <Send className="size-4" />
+                        </Button>
+                      </div>
+                    </form>
+                  </div>
                 </div>
+              </div>
 
                 {/* Sidebar toggle button - now positioned in the main chat area */}
                 <div className="absolute top-4 right-4 z-10">
                   <TooltipProvider>
                     <Tooltip>
                       <TooltipTrigger asChild>
->>>>>>> 0d079092
                         <Button
                           variant="outline"
                           size="icon"
