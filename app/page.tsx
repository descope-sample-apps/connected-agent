"use client";

import type React from "react";

import { useState, useRef, useEffect, useCallback, Suspense } from "react";
import { useChat } from "@ai-sdk/react";
import { Button } from "@/components/ui/button";
import { Input } from "@/components/ui/input";
import { ScrollArea } from "@/components/ui/scroll-area";
import {
  Tooltip,
  TooltipContent,
  TooltipProvider,
  TooltipTrigger,
} from "@/components/ui/tooltip";
import ChatMessage from "@/components/chat-message";
import ActionCard from "@/components/action-card";
import AuthModal from "@/components/auth-modal";
import UserMenu from "@/components/user-menu";
import WelcomeScreen from "@/components/welcome-screen";
import GoogleMeetPrompt from "@/components/google-meet-prompt";
import ProfileScreen from "@/components/profile-screen";
import ShareChatDialog from "@/components/share-chat-dialog";
import PromptExplanation from "@/components/prompt-explanation";
import PromptTrigger from "@/components/prompt-trigger";
import DealSummaryPrompt from "@/components/deal-summary-prompt";
import { useAuth } from "@/context/auth-context";
import { useTimezone } from "@/context/timezone-context";
import {
  Calendar,
  FileText,
  Video,
  Send,
  Settings,
  HelpCircle,
  PanelRightClose,
  PanelRightOpen,
  Save,
  Share2,
  MessageSquare,
  ExternalLink,
  Sparkles,
  ArrowRight,
  Loader2,
} from "lucide-react";
import SaveChatDialog from "@/components/save-chat-dialog";
import { toast } from "@/components/ui/use-toast";
import { useToast } from "@/components/ui/use-toast";
import { DEFAULT_CHAT_MODEL } from "@/lib/ai/models";
import { convertToUIMessages } from "@/lib/utils";
import LoginScreen from "@/components/login-screen";
import { Card, CardContent } from "@/components/ui/card";
import Image from "next/image";
import { nanoid } from "nanoid";
import { useRouter, useSearchParams } from "next/navigation";
import { SidebarHistory } from "@/components/sidebar-history";

type PromptType =
  | "crm-lookup"
  | "schedule-meeting"
  | "slack"
  | "summarize-deal"
  | "create-google-meet"
  | "add-custom-tool";

interface PromptExplanation {
  title: string;
  description: string;
  logo: string;
  examples: string[];
  steps: Array<{
    title: string;
    description: string;
  }>;
  apis: string[];
  context?: {
    systemPrompt: string;
    followUpQuestions: string[];
  };
}

interface LastScheduledMeeting {
  title: string;
  date: string;
  time: string;
  calendarEventId?: string;
  participants?: string[];
}

interface MeetingDetails {
  title: string;
  date: string;
  time: string;
  calendarEventId?: string;
  participants?: string[];
}

interface UIMessage {
  id: string;
  role: "user" | "assistant";
  content: string;
  parts: any[];
  chatId?: string; // Add optional chatId property
}

const promptExplanations: Record<PromptType, PromptExplanation> = {
  "crm-lookup": {
    title: "CRM Customer Lookup",
    description:
      "Access customer information and deal history from http://10x-crm.app using secure OAuth connections",
    logo: "/logos/crm-logo.png",
    examples: [
      "Find contact information for John Doe",
      "Show me recent deals with Acme Inc",
      "Get contact details for Jane Lane from Globex Corp",
      "What deals is Michael Chen working on?",
    ],
    steps: [
      {
        title: "User Requests Customer Information",
        description:
          "The user asks for information about a specific customer or deal from the CRM system.",
      },
      {
        title: "Authentication Check",
        description:
          "The assistant verifies the user is authenticated and has connected their CRM via OAuth.",
      },
      {
        title: "Custom CRM API Access",
        description:
          "Using the stored OAuth token from Descope, the assistant makes a secure API call to the CRM system to retrieve the requested information.",
      },
      {
        title: "Data Presentation",
        description:
          "The retrieved customer details, deal history, and relevant metrics are formatted and presented to the user in a clear, structured way.",
      },
    ],
    apis: ["Custom CRM API"],
  },
  "schedule-meeting": {
    title: "Schedule Calendar Meeting",
    description:
      "Create calendar events with contacts from your CRM using your Google Calendar",
    logo: "/logos/google-calendar.png",
    examples: [
      "Schedule a product demo with John Doe from Acme Inc tomorrow at 2 PM",
      "Set up a cloud migration discussion with Jane Lane next week",
      "Book a site visit with Michael Chen from TechCorp for Friday afternoon",
    ],
    steps: [
      {
        title: "User Requests Meeting Scheduling",
        description:
          "The user asks to schedule a meeting with specific contacts, often following a CRM lookup.",
      },
      {
        title: "Contact Information Retrieval",
        description:
          "The assistant uses previously retrieved CRM data to identify the relevant contact information for meeting attendees.",
      },
      {
        title: "Calendar Authorization",
        description:
          "The assistant accesses your Google Calendar through an Outbound App connection established in your profile settings.",
      },
      {
        title: "Event Creation",
        description:
          "A calendar event is created with the specified attendees, date, time, and duration, with invites automatically sent to all participants.",
      },
    ],
    apis: ["Google Calendar API", "Custom CRM API"],
  },
  slack: {
    title: "Slack Integration",
    description:
      "Send messages, retrieve conversations, and manage channels in your Slack workspace",
    logo: "/logos/slack-logo.svg",
    examples: [
      "Post a message to #general about the upcoming meeting",
      "Show me recent messages from the #team channel",
      "Create a new channel for the Alpha project",
      "Find messages about the quarterly review in Slack",
    ],
    steps: [
      {
        title: "User Requests Slack Action",
        description:
          "The user asks to interact with Slack, such as sending a message or viewing recent conversations.",
      },
      {
        title: "Authentication Check",
        description:
          "The assistant verifies the user is authenticated and has connected Slack via OAuth.",
      },
      {
        title: "Slack API Access",
        description:
          "Using the stored OAuth token from Descope, the assistant makes a secure API call to Slack.",
      },
      {
        title: "Action Execution",
        description:
          "The assistant performs the requested action and provides confirmation or retrieves the requested information.",
      },
      {
        title: "Results Presentation",
        description:
          "The assistant presents the results or confirmation in a clear, user-friendly format.",
      },
    ],
    apis: ["Slack API"],
  },
  "summarize-deal": {
    title: "Summarize Deal to Google Docs",
    description:
      "Create comprehensive deal summaries and save them directly to Google Docs for sharing and collaboration",
    logo: "/logos/google-docs.png",
    examples: [
      "Summarize the Enterprise Software License deal with John Doe",
      "Create a deal report for the Cloud Migration Project with Jane Lane",
      "Generate a summary of the IT Infrastructure Upgrade deal with Michael Chen",
    ],
    steps: [
      {
        title: "Deal Summary Request",
        description:
          "The user requests a summary of a specific deal, including status, action items, and key information.",
      },
      {
        title: "CRM Data Collection",
        description:
          "The assistant gathers all relevant information about the deal from your CRM system using your stored OAuth credentials.",
      },
      {
        title: "Summary Generation",
        description:
          "An AI-generated summary is created, highlighting key deal metrics, status updates, next steps, and action items.",
      },
      {
        title: "Google Docs Authentication",
        description:
          "The assistant connects to your Google Docs account using the OAuth token stored in your profile settings.",
      },
      {
        title: "Document Creation and Sharing",
        description:
          "A new Google Doc is created with the summarized information, formatted professionally, and ready to be shared with team members.",
      },
    ],
    apis: ["Google Docs API", "Custom CRM API"],
  },
  "create-google-meet": {
    title: "Create Google Meet",
    description:
      "Generate Google Meet video conference links for scheduled calendar events",
    logo: "/logos/google-meet-logo.png",
    examples: [
      "Create a Google Meet for my meeting with John Doe",
      // "Add video conferencing to my call with Jane Lane from Globex Corp",
      "Set up a Google Meet link for the IT infrastructure meeting with Michael Chen",
    ],
    steps: [
      {
        title: "Meeting Enhancement Request",
        description:
          "After scheduling a calendar event, the user requests to add a Google Meet link to the event.",
      },
      {
        title: "Calendar Event Identification",
        description:
          "The assistant identifies the relevant calendar event that needs a Google Meet link.",
      },
      {
        title: "Google Calendar Integration",
        description:
          "Using the Google Calendar API, the assistant adds a Google Meet link to the existing calendar event.",
      },
      {
        title: "Meet Link Generation",
        description:
          "A Google Meet link is automatically generated and added to the calendar event.",
      },
      {
        title: "Calendar Event Update",
        description:
          "The calendar event is updated to include the Google Meet details, making them available to all attendees.",
      },
    ],
    apis: ["Google Calendar API"],
  },
  "add-custom-tool": {
    title: "Add Your Own Tool",
    description:
      "Descope makes it easy to integrate other built-in or your own custom tools with the AI agent",
    logo: "/logos/custom-tool.svg",
    examples: [
      "How can I add a custom tool to the assistant?",
      "I want to integrate my own API with the CRM Assistant",
      "How do I create a new tool for the AI to use?",
      "Can I add a custom integration to this app?",
    ],
    steps: [
      {
        title: "Define Your Tool's Purpose",
        description:
          "Identify what problem your tool will solve and what data or actions it will provide to the assistant. Plan the required parameters, authentication needs, and expected responses.",
      },
      {
        title: "Create the Tool Implementation",
        description:
          "Develop your tool by extending the base Tool class. Implement the required methods: config (tool metadata), validate (input validation), and execute (core functionality). Use the Descope SDK for OAuth authentication and token management.",
      },
      {
        title: "Register Your Tool with the Registry",
        description:
          "Add your tool to the application's tool registry by importing it in lib/tools/index.ts and calling toolRegistry.register(new YourTool()). This makes your tool available to the AI assistant.",
      },
      {
        title: "Update the AI Configuration",
        description:
          "Add your tool's schema to the APPROVED_TOOLS array in lib/ai/models.ts. This defines the function signature that the AI will use to call your tool, including parameters and descriptions.",
      },
      {
        title: "Add UI Components",
        description:
          "Create UI components to showcase your tool in the sidebar and quick actions. Update the actionOptions array in app/page.tsx to include your tool with appropriate icons and descriptions.",
      },
      {
        title: "Test and Deploy",
        description:
          "Verify your tool works correctly with the assistant by testing various scenarios. Deploy your changes to your production environment and monitor for any issues.",
      },
    ],
    apis: ["Custom API", "Descope Outbound Apps"],
    context: {
      systemPrompt: `You are a helpful assistant guiding users through the process of creating custom tools for the CRM Assistant. 
      When users ask about adding custom tools, provide specific, actionable guidance based on the application's architecture.
      Focus on:
      1. Tool implementation using the base Tool class
      2. Integration with Descope's OAuth system
      3. Registration in the tool registry
      4. UI component creation
      5. Testing and deployment best practices
      
      Always reference the existing codebase structure and provide concrete examples when possible.`,
      followUpQuestions: [
        "What specific functionality would you like to add to the CRM Assistant?",
        "Do you have an existing API that you want to integrate?",
        "Would you like to see an example of a custom tool implementation?",
      ],
    },
  },
} as const;

interface GoogleMeetPromptProps {
  isOpen: boolean;
  onClose: () => void;
  onConfirm: () => void;
  meetingDetails: MeetingDetails;
}

interface ChatMessageProps {
  message: {
    role: string;
    content: string;
    parts?: Array<{
      type: string;
      text?: string;
      reasoning?: string;
      toolInvocation?: {
        name: string;
        arguments: Record<string, any>;
      };
      source?: {
        type: string;
        content: string;
      };
    }>;
  };
  onReconnectComplete: () => void;
}

const connectionMarkerRegex = /<connection:(.*?)>/;

// Create a separate component that uses useSearchParams
function ChatParamsHandler({
  isAuthenticated,
  isHandlingChatChange,
  setIsHandlingChatChange,
  setCurrentChatId,
  reload,
}: {
  isAuthenticated: boolean;
  isHandlingChatChange: boolean;
  setIsHandlingChatChange: (value: boolean) => void;
  setCurrentChatId: (id: string) => void;
  reload: () => void;
}) {
  const searchParams = useSearchParams();
  const router = useRouter();

  // Reference to track if we've already processed the URL params
  const processedRef = useRef(false);

  useEffect(() => {
    // Skip if not authenticated, already handling a change, or if we've already processed
    if (!isAuthenticated || isHandlingChatChange || processedRef.current)
      return;

    const chatIdParam = searchParams?.get("chatId");

    if (chatIdParam) {
      console.log("Found chatId in URL params:", chatIdParam);

      // Mark as processed to prevent duplicate handling
      processedRef.current = true;

      // Set the handling flag to prevent multiple updates
      setIsHandlingChatChange(true);

      // Set the current chat ID
      setCurrentChatId(chatIdParam);
      localStorage.setItem("currentChatId", chatIdParam);

      // Clean up URL (remove chatId parameter) before loading messages
      if (typeof window !== "undefined") {
        const newUrl = new URL(window.location.href);
        newUrl.searchParams.delete("chatId");
        window.history.replaceState({}, "", newUrl.toString());
      }

      // Delay reload to ensure state is updated
      setTimeout(() => {
        reload();
        // Reset the handling flag after reload is called
        setIsHandlingChatChange(false);
      }, 300);
    }
  }, [
    searchParams,
    isAuthenticated,
    isHandlingChatChange,
    setIsHandlingChatChange,
    setCurrentChatId,
    reload,
  ]);

  return null; // This component doesn't render anything
}

export default function Home() {
  const { isAuthenticated, isLoading } = useAuth();
  const router = useRouter();

  useEffect(() => {
    if (!isLoading) {
      if (isAuthenticated) {
        router.push("/chat");
      } else {
        router.push("/landing");
      }
    }
  }, [isAuthenticated, isLoading, router]);

  // Show loading spinner while checking authentication status
  if (isLoading) {
    return (
      <div className="flex items-center justify-center min-h-screen">
        <Loader2 className="h-8 w-8 animate-spin text-primary" />
      </div>
    );
  }

<<<<<<< HEAD
  // Return null as the redirect will handle navigation
  return null;
=======
  if (!isAuthenticated) {
    return (
      <div className="flex flex-col h-screen max-h-screen bg-gradient-to-br from-gray-50 to-gray-100 dark:from-gray-900 dark:to-gray-950">
        <header className="border-b bg-white dark:bg-gray-900 px-6 py-4 flex items-center justify-between shadow-sm">
          <h1 className="text-xl font-bold bg-gradient-to-r from-primary to-indigo-600 bg-clip-text text-transparent">
            ConnectedAgent
          </h1>

          <div className="flex items-center gap-3">
            <Button
              size="sm"
              className="rounded-full gap-2"
              onClick={() => setShowProfileScreen(true)}
            >
              Sign In
            </Button>
          </div>
        </header>

        {showProfileScreen ? (
          <LoginScreen />
        ) : (
          <div className="flex-1 flex flex-col items-center p-8 text-center">
            <h1 className="text-3xl font-bold mb-6 mt-12">
              Welcome to ConnectedAgent
            </h1>
            <p className="text-muted-foreground mb-4 max-w-md">
              This sample application showcases AI tool calling using Descope
              Outbound Apps. The assistant can securely access your connected
              services using OAuth tokens.
            </p>
            <p className="text-muted-foreground mb-6 max-w-md">
              Sign in to get started with your AI assistant.
            </p>
            <Button
              size="lg"
              className="rounded-full bg-primary hover:bg-primary/90 text-white font-medium"
              onClick={() => setShowProfileScreen(true)}
            >
              Get Started
            </Button>
            <div className="mt-auto pt-12 border-t border-primary/10 w-full max-w-md fixed bottom-6 left-0 right-0 mx-auto">
              <p className="text-xs text-muted-foreground mb-2">
                Powered by Descope AI
              </p>
              <div className="flex items-center justify-center space-x-4 w-full mt-2">
                <a
                  href="https://www.descope.com/privacy"
                  target="_blank"
                  rel="noopener noreferrer"
                  className="text-xs text-indigo-500 hover:text-indigo-600 hover:underline transition-colors duration-200"
                >
                  Privacy Policy
                </a>
                <span className="text-xs text-muted-foreground">•</span>
                <a
                  href="https://www.descope.com/terms"
                  target="_blank"
                  rel="noopener noreferrer"
                  className="text-xs text-indigo-500 hover:text-indigo-600 hover:underline transition-colors duration-200"
                >
                  Terms of Service
                </a>
              </div>
              <p className="text-xs text-muted-foreground mt-4 text-center w-full max-w-[280px] mx-auto px-1 pt-3 border-t border-gray-100 dark:border-gray-800">
                In addition to our Privacy Policy, it's important to note that
                Google Workspace APIs are not used to develop, improve, or train
                generalized AI and/or ML models.
              </p>
            </div>
          </div>
        )}
      </div>
    );
  }

  if (showProfileScreen && isAuthenticated) {
    return (
      <ProfileScreen
        onBack={() => setShowProfileScreen(false)}
        onLoadChat={handleLoadChat}
      />
    );
  }

  return (
    <Suspense fallback={<div>Loading...</div>}>
      <ChatParamsHandler
        isAuthenticated={isAuthenticated}
        isHandlingChatChange={isHandlingChatChange}
        setIsHandlingChatChange={setIsHandlingChatChange}
        setCurrentChatId={setCurrentChatId}
        reload={reload}
      />
      <div className="app-container">
        {showGoogleMeetPrompt && lastScheduledMeeting && (
          <GoogleMeetPrompt
            isOpen={showGoogleMeetPrompt}
            onClose={() => setShowGoogleMeetPrompt(false)}
            onConfirm={handleCreateGoogleMeet}
            meetingDetails={{
              title: lastScheduledMeeting.title,
              date: lastScheduledMeeting.date,
              time: lastScheduledMeeting.time,
              participants: lastScheduledMeeting.participants,
            }}
          />
        )}
        <ShareChatDialog
          isOpen={showShareDialog}
          onClose={() => setShowShareDialog(false)}
          chatId={currentChatId || "temp-chat-id"}
        />
        <SaveChatDialog
          open={showSaveDialog}
          onOpenChange={setShowSaveDialog}
          onSave={() => {
            // Chat is now saved automatically
            setShowSaveDialog(false);
          }}
        />
        <DealSummaryPrompt
          isOpen={showDealSummaryPrompt}
          onClose={() => setShowDealSummaryPrompt(false)}
          onSuccess={handleDealSummarySuccess}
          dealId={selectedDealId || undefined}
        />

        <div className="flex flex-col h-screen max-h-screen bg-gradient-to-br from-gray-50 to-gray-100 dark:from-gray-900 dark:to-gray-950">
          <header className="border-b bg-white dark:bg-gray-900 px-6 py-4 flex items-center justify-between shadow-sm">
            <h1 className="text-xl font-bold bg-gradient-to-r from-primary to-indigo-600 bg-clip-text text-transparent">
              ConnectedAgent
            </h1>

            <div className="flex items-center gap-3">
              {/* {isAuthenticated && messages.length > 0 && (
                <div className="flex items-center gap-2 mr-2">
                  <Button
                    variant="outline"
                    size="sm"
                    onClick={handleShareChat}
                    className="h-9"
                  >
                    <Share2 className="h-4 w-4 mr-2" /> Share
                  </Button>
                </div>
              )} */}

              <TooltipProvider>
                <Tooltip>
                  <TooltipTrigger asChild>
                    <Button
                      variant="ghost"
                      size="icon"
                      className="text-gray-700 dark:text-gray-300"
                    >
                      <HelpCircle className="h-5 w-5" />
                    </Button>
                  </TooltipTrigger>
                  <TooltipContent className="max-w-[280px] p-4">
                    <div className="space-y-2">
                      <p className="font-medium">About this demo</p>
                      <p className="text-sm text-muted-foreground">
                        This sample app showcases OpenAI function calling with
                        Descope outbound OAuth apps. AI functions can securely
                        access your connected services using OAuth.
                      </p>
                      <p className="text-xs text-muted-foreground mt-2">
                        For more information, visit{" "}
                        <a
                          href="https://docs.descope.com/outbound/"
                          target="_blank"
                          rel="noreferrer"
                          className="text-primary underline hover:no-underline"
                        >
                          Descope docs
                        </a>
                      </p>
                    </div>
                  </TooltipContent>
                </Tooltip>
              </TooltipProvider>
              {isAuthenticated ? (
                <UserMenu onProfileClick={() => setShowProfileScreen(true)} />
              ) : (
                <Button
                  size="sm"
                  className="rounded-full gap-2"
                  onClick={() => setShowProfileScreen(true)}
                >
                  Sign In
                </Button>
              )}
            </div>
          </header>

          {!isAuthenticated ? (
            <WelcomeScreen />
          ) : (
            <div className="flex flex-1 overflow-hidden">
              {/* Add Chat History Sidebar */}
              <div className="border-r border-gray-100 dark:border-gray-800 h-full">
                <SidebarHistory
                  ref={historySidebarRef}
                  currentChatId={currentChatId || ""}
                  onChatSelect={handleChatSelect}
                  onNewChat={handleNewChat}
                  isCollapsed={!historySidebarOpen}
                  onToggleCollapse={() =>
                    setHistorySidebarOpen(!historySidebarOpen)
                  }
                  isAuthenticated={isAuthenticated}
                />
              </div>

              <div className="flex-1 flex flex-col overflow-hidden relative">
                <ScrollArea
                  className="flex-1 p-6 pb-24"
                  style={{ overflowAnchor: "auto" }}
                >
                  {messages.length === 0 && !isHandlingChatChange ? (
                    <div className="h-full flex flex-col items-center justify-center p-8 max-w-5xl mx-auto w-full">
                      <h2 className="text-2xl font-bold mb-2">
                        Welcome to CRM Assistant
                      </h2>
                      <p className="text-muted-foreground mb-8 max-w-lg text-center">
                        I can help you manage customer relationships, schedule
                        meetings, and more. Try one of these examples or type
                        your own question below.
                      </p>

                      <div className="grid grid-cols-1 md:grid-cols-2 lg:grid-cols-3 gap-3 w-full">
                        {(() => {
                          // Create a flat array of all examples from all tools
                          const allExamples = Object.entries(promptExplanations)
                            .filter(([key]) => key !== "add-custom-tool") // Exclude the add-custom-tool
                            .flatMap(([key, category]) =>
                              category.examples.map((example) => ({
                                example,
                                toolKey: key,
                                logo: category.logo,
                                title: category.title,
                              }))
                            );

                          // Shuffle the array and take a subset (12 examples)
                          const shuffled = [...allExamples].sort(
                            () => Math.random() - 0.5
                          );
                          const selectedExamples = shuffled.slice(0, 12);

                          return selectedExamples.map((item, index) => (
                            <button
                              key={index}
                              onClick={() => {
                                // Use the handleInputChange function from useChat
                                const event = {
                                  target: { value: item.example },
                                } as React.ChangeEvent<HTMLInputElement>;
                                handleInputChange(event);
                                inputRef.current?.focus();
                              }}
                              className="flex items-center gap-2 p-3 rounded-lg border border-gray-200 dark:border-gray-800 hover:border-primary/40 hover:bg-primary/5 transition-all duration-200 text-left group relative"
                            >
                              <div className="relative w-6 h-6 flex-shrink-0">
                                <Image
                                  src={item.logo}
                                  alt={item.title}
                                  fill
                                  className="object-contain"
                                />
                              </div>
                              <span className="text-sm text-muted-foreground group-hover:text-foreground line-clamp-2">
                                {item.example}
                              </span>
                            </button>
                          ));
                        })()}
                      </div>
                    </div>
                  ) : (
                    <div className="md:max-w-4xl lg:max-w-4xl xl:max-w-5xl 2xl:max-w-6xl mx-auto">
                      {messages.map((message, index) => (
                        <ChatMessage
                          key={index}
                          message={{
                            role: message.role,
                            content:
                              typeof message.content === "string" &&
                              message.content.length > 0
                                ? message.content
                                : extractMessageContent(message),
                            parts: message.parts
                              ?.filter((part) => {
                                if (
                                  typeof part === "object" &&
                                  "type" in part
                                ) {
                                  return part.type !== "step-start";
                                }
                                return true;
                              })
                              .map((part) => {})
                              .filter(Boolean) as any,
                          }}
                          onReconnectComplete={handleReconnectComplete}
                        />
                      ))}
                      <div ref={messagesEndRef} />
                    </div>
                  )}
                </ScrollArea>
                <div className="absolute bottom-0 left-0 right-0 bg-gradient-to-t from-background via-background to-transparent pt-8 pb-6 px-4">
                  <div className="mx-auto max-w-4xl w-full">
                    <div className="border-t border-gray-100 dark:border-gray-800 pt-4">
                      <form onSubmit={handleSubmit} className="relative">
                        <Input
                          ref={inputRef}
                          value={input}
                          onChange={handleInputChange}
                          placeholder="Ask anything..."
                          className="pr-20 py-6 resize-none border-muted/30 focus-visible:ring-primary/70 shadow-lg rounded-2xl bg-white/90 dark:bg-gray-900/90 backdrop-blur-sm transition-all duration-200 hover:shadow-xl"
                          disabled={isChatLoading}
                        />
                        <div className="absolute top-0 right-0 h-full flex items-center justify-center pr-4">
                          <Button
                            size="icon"
                            type="submit"
                            className="rounded-full shadow-lg hover:shadow-xl transition-all duration-200 bg-gradient-to-r from-indigo-500 to-purple-600 hover:from-indigo-600 hover:to-purple-700"
                            disabled={isChatLoading || !input.trim()}
                          >
                            {isChatLoading ? (
                              <div className="animate-spin rounded-full h-4 w-4 border-2 border-white border-t-transparent" />
                            ) : (
                              <Send className="size-4" />
                            )}
                          </Button>
                        </div>
                      </form>
                    </div>
                  </div>
                </div>

                {/* Sidebar toggle button - now positioned in the main chat area */}
                <div className="absolute top-4 right-4 z-10">
                  <TooltipProvider>
                    <Tooltip>
                      <TooltipTrigger asChild>
                        <Button
                          variant="outline"
                          size="icon"
                          onClick={toggleSidebar}
                          className="rounded-full shadow-sm hover:shadow-md bg-white/80 dark:bg-gray-800/80 backdrop-blur-sm hover:bg-white dark:hover:bg-gray-700 transition-all duration-200 border-muted/20"
                        >
                          {sidebarOpen ? (
                            <PanelRightClose className="size-4 text-primary" />
                          ) : (
                            <PanelRightOpen className="size-4 text-primary" />
                          )}
                        </Button>
                      </TooltipTrigger>
                      <TooltipContent
                        side="left"
                        className="bg-white/90 dark:bg-gray-900/90 backdrop-blur-sm shadow-lg"
                      >
                        {sidebarOpen
                          ? "Hide quick actions"
                          : "Show quick actions"}
                      </TooltipContent>
                    </Tooltip>
                  </TooltipProvider>
                </div>
              </div>

              {sidebarOpen && (
                <div
                  className={`${
                    showPromptExplanation && hasActivePrompt
                      ? "w-[32rem]"
                      : "w-80"
                  } bg-white/95 dark:bg-gray-900/95 shadow-xl overflow-hidden transition-all duration-300 ease-in-out backdrop-blur-sm border-l border-l-slate-200/30 dark:border-l-slate-700/30`}
                  style={{
                    boxShadow: "0 0 20px 0 rgba(0, 0, 0, 0.05)",
                    borderImageSource:
                      "linear-gradient(to bottom, rgba(255,255,255,0.1), rgba(255,255,255,0.05))",
                  }}
                >
                  {showPromptExplanation && hasActivePrompt ? (
                    <div className="animate-in slide-in-from-right duration-300 h-full">
                      <PromptExplanation
                        title={promptExplanations[currentPromptType].title}
                        description={
                          promptExplanations[currentPromptType].description
                        }
                        logo={promptExplanations[currentPromptType].logo}
                        examples={
                          promptExplanations[currentPromptType].examples
                        }
                        steps={promptExplanations[currentPromptType].steps}
                        apis={promptExplanations[currentPromptType].apis}
                        isVisible={true}
                        onToggle={togglePromptExplanation}
                        onExampleClick={(example) => {
                          append({
                            role: "user",
                            content: example,
                          });
                          setShowPromptExplanation(false);
                        }}
                      />
                    </div>
                  ) : (
                    <div className="p-6 animate-in fade-in duration-300">
                      <div className="flex justify-between items-center mb-6">
                        <h2 className="text-lg font-semibold bg-gradient-to-r from-primary to-primary/70 bg-clip-text text-transparent">
                          Connected Applications
                        </h2>
                      </div>
                      <div className="space-y-4">
                        {actionOptions.map((option) => (
                          <ActionCard
                            key={option.id}
                            title={option.title}
                            description={option.description}
                            logo={option.logo}
                            onClick={option.action}
                          />
                        ))}
                      </div>

                      <div className="mt-8 pt-6 border-t border-primary/10 dark:border-primary/5">
                        <a
                          href="https://descope.ai"
                          target="_blank"
                          rel="noopener noreferrer"
                          className="block"
                        >
                          <Button className="w-full bg-gradient-to-r from-violet-500 to-indigo-600 hover:from-violet-600 hover:to-indigo-700 text-white hover:text-white border-0 group transition-all duration-300 shadow-md hover:shadow-lg hover:scale-[1.02] font-medium rounded-xl">
                            <Sparkles className="w-4 h-4 mr-2 group-hover:rotate-12 transition-transform duration-300" />
                            Learn More About Descope AI
                            <ExternalLink className="w-3 h-3 ml-2 opacity-70 group-hover:opacity-100 group-hover:translate-x-0.5 transition-all duration-300" />
                          </Button>
                        </a>
                      </div>
                    </div>
                  )}
                </div>
              )}
            </div>
          )}
        </div>
      </div>
    </Suspense>
  );
>>>>>>> 1282867b
}<|MERGE_RESOLUTION|>--- conflicted
+++ resolved
@@ -41,7 +41,6 @@
   ExternalLink,
   Sparkles,
   ArrowRight,
-  Loader2,
 } from "lucide-react";
 import SaveChatDialog from "@/components/save-chat-dialog";
 import { toast } from "@/components/ui/use-toast";
@@ -453,31 +452,1025 @@
 
 export default function Home() {
   const { isAuthenticated, isLoading } = useAuth();
+  const [sidebarOpen, setSidebarOpen] = useState(true);
+  const [historySidebarOpen, setHistorySidebarOpen] = useState(true);
+  const historySidebarRef = useRef<{ fetchChatHistory: () => void }>(null);
+  const [showProfileScreen, setShowProfileScreen] = useState(false);
+  const [showShareDialog, setShowShareDialog] = useState(false);
+  const [hasActivePrompt, setHasActivePrompt] = useState(false);
+  const [showPromptExplanation, setShowPromptExplanation] = useState(false);
+  const [currentChatId, setCurrentChatId] = useState<string | null>(() => {
+    // Only execute this logic on the client side
+    if (typeof window === "undefined") {
+      return null; // Return null for server-side rendering
+    }
+
+    // Check if we have an existing chat ID in localStorage
+    const storedId = localStorage.getItem("currentChatId");
+    if (storedId) {
+      return storedId;
+    }
+
+    // Generate a new ID once if needed
+    const newId = `chat-${nanoid()}`;
+    localStorage.setItem("currentChatId", newId);
+    console.log("Initialized new chat ID:", newId);
+    return newId;
+  });
+  const [lastScheduledMeeting, setLastScheduledMeeting] =
+    useState<LastScheduledMeeting | null>(null);
+  const [showSaveDialog, setShowSaveDialog] = useState(false);
+  const [currentPromptType, setCurrentPromptType] =
+    useState<PromptType>("slack");
+  const [showDealSummaryPrompt, setShowDealSummaryPrompt] = useState(false);
+  const [selectedDealId, setSelectedDealId] = useState<string | null>(null);
+  const [selectedModel, setSelectedModel] =
+    useState<string>(DEFAULT_CHAT_MODEL);
+  const [showGoogleMeetPrompt, setShowGoogleMeetPrompt] = useState(false);
+
+  const messagesEndRef = useRef<HTMLDivElement>(null);
+  const promptExplanationRef = useRef<HTMLDivElement>(null);
+  const inputRef = useRef<HTMLInputElement>(null);
+
+  const [isHandlingChatChange, setIsHandlingChatChange] = useState(false);
+  const [chatRedirectAttempts, setChatRedirectAttempts] = useState(0);
+
+  // Get timezone information from the context
+  const { timezone, timezoneOffset } = useTimezone();
+
+  const {
+    messages,
+    input,
+    handleInputChange,
+    handleSubmit: chatHandleSubmit,
+    isLoading: isChatLoading,
+    error,
+    append,
+    setMessages,
+    reload,
+  } = useChat({
+    api: "/api/chat",
+    body: {
+      id: currentChatId,
+      selectedChatModel: selectedModel,
+      timezone, // Include the timezone in the request
+      timezoneOffset, // Include the timezone offset in the request
+    },
+    credentials: "include",
+    onFinish: (message) => {
+      console.log("Chat finished with message:", message);
+      if (messagesEndRef.current) {
+        messagesEndRef.current.scrollIntoView();
+      }
+
+      // Reset active prompt state when a message completes
+      setHasActivePrompt(false);
+      setShowPromptExplanation(false);
+
+      // Save the chat automatically (create title from first message if needed)
+      if (messages.length > 0 && currentChatId) {
+        saveChatToDatabase(currentChatId);
+      }
+
+      // Extract calendar event details from the assistant's response
+      const messageContent =
+        typeof message.content === "string" ? message.content : "";
+
+      // More robust pattern matching for meeting detection
+      const scheduledMatch = messageContent.match(
+        /scheduled|created|added|set up a meeting|calendar event/i
+      );
+      const titleMatch = messageContent.match(/"([^"]+)"/); // Extracts text in quotes as the title
+      const dateTimeMatch = messageContent.match(
+        /on\s+([A-Za-z]+\s+\d{1,2},?\s+\d{4})\s+at\s+(\d{1,2}:\d{2}\s*(?:AM|PM|am|pm))/i
+      );
+
+      // Check if we have evidence of a meeting being scheduled
+      if (scheduledMatch && titleMatch && dateTimeMatch) {
+        const meetingDetails = {
+          title: titleMatch[1],
+          date: dateTimeMatch[1],
+          time: dateTimeMatch[2],
+          // We'll get this from the AI response in a real implementation
+          calendarEventId: "cal-event-456",
+        };
+
+        console.log("Detected meeting:", meetingDetails);
+        setLastScheduledMeeting(meetingDetails);
+        setShowGoogleMeetPrompt(true);
+      }
+    },
+    onError: (error) => {
+      console.error("Chat error details:", error);
+
+      // Log full error info
+      if (error && typeof error === "object" && "response" in error) {
+        console.error("Error status:", (error as any).status);
+        (error as any).response
+          .json()
+          .then((data: any) => {
+            console.error("Error response data:", data);
+          })
+          .catch((e: Error) => {
+            console.error("Error parsing response:", e);
+          });
+      }
+
+      // Check for specific error messages related to tools
+      const errorMessage = error.message || "Failed to get a response";
+      const isToolError =
+        errorMessage.includes("tool") ||
+        errorMessage.includes("function") ||
+        errorMessage.includes("Authentication required");
+
+      toast({
+        title: isToolError ? "Tool Access Error" : "Error",
+        description: isToolError
+          ? "This action requires authentication with Google or other services. Please check your connections in profile settings."
+          : "Failed to get a response. Please try again.",
+        variant: "destructive",
+      });
+
+      setHasActivePrompt(false);
+    },
+  });
+
+  // Load chat messages when currentChatId changes
+  useEffect(() => {
+    const fetchChatMessages = async () => {
+      if (!currentChatId || !isAuthenticated) return;
+
+      // Don't try more than twice to avoid infinite loops
+      if (chatRedirectAttempts >= 2) {
+        console.log("Too many chat redirect attempts, stopping");
+        return;
+      }
+
+      try {
+        setIsHandlingChatChange(true);
+        console.log("Fetching messages for chat:", currentChatId);
+
+        // Check if we already have messages for this chat
+        if (
+          messages.length > 0 &&
+          (messages[0] as any)?.chatId === currentChatId
+        ) {
+          console.log("Messages already loaded for chat:", currentChatId);
+          return;
+        }
+
+        const response = await fetch(
+          `/api/chat/messages?chatId=${currentChatId}`,
+          {
+            headers: {
+              "Cache-Control": "no-cache",
+              Pragma: "no-cache",
+            },
+          }
+        );
+
+        // Handle invalid chat ID cases
+        if (!response.ok) {
+          if (response.status === 404) {
+            console.log("Chat ID not found, creating new chat");
+            createNewChat();
+            return;
+          }
+          throw new Error("Failed to fetch chat messages");
+        }
+
+        const data = await response.json();
+        if (
+          data.messages &&
+          Array.isArray(data.messages) &&
+          data.messages.length > 0
+        ) {
+          console.log(
+            `Loaded ${data.messages.length} messages for chat ${currentChatId}`
+          );
+
+          // Transform messages to the format expected by useChat
+          const formattedMessages = data.messages.map((msg: any) => ({
+            id: msg.id,
+            role: msg.role,
+            content: extractMessageContent(msg),
+            parts: Array.isArray(msg.parts) ? msg.parts : [],
+            chatId: currentChatId, // Add chatId to track message ownership
+          }));
+
+          // Set messages in chat
+          setMessages(formattedMessages);
+        } else {
+          // If no messages found for this chat ID, treat as invalid and create new chat
+          console.log("No messages found for chat ID, creating new chat");
+          createNewChat();
+        }
+      } catch (error) {
+        console.error("Error loading chat messages:", error);
+        // On any error, create a new chat
+        createNewChat();
+      } finally {
+        setIsHandlingChatChange(false);
+      }
+    };
+
+    // Helper function to create a new chat
+    const createNewChat = () => {
+      setChatRedirectAttempts((prev) => prev + 1);
+      const newChatId = `chat-${nanoid()}`;
+      console.log("Creating new chat with ID:", newChatId);
+      setCurrentChatId(newChatId);
+      localStorage.setItem("currentChatId", newChatId);
+
+      // Update URL without reload
+      if (typeof window !== "undefined") {
+        window.history.pushState({}, "", `/chat/${newChatId}`);
+      }
+    };
+
+    fetchChatMessages();
+  }, [currentChatId, isAuthenticated]); // Remove unnecessary dependencies
+
+  // Helper function to extract message content from different message formats
+  const extractMessageContent = (msg: any): string => {
+    // If msg has direct content, use it first
+    if (typeof msg.content === "string" && msg.content.trim() !== "") {
+      return msg.content;
+    }
+
+    // Check if parts exists and is an array
+    if (!msg.parts || !Array.isArray(msg.parts) || msg.parts.length === 0) {
+      return "";
+    }
+
+    const firstPart = msg.parts[0];
+
+    // Handle different message part formats
+    if (typeof firstPart === "string") {
+      return firstPart;
+    } else if (typeof firstPart === "object" && firstPart !== null) {
+      // Object with text property
+      if ("text" in firstPart && firstPart.text) {
+        return String(firstPart.text);
+      }
+
+      // Object with content property
+      if ("content" in firstPart && firstPart.content) {
+        return String(firstPart.content);
+      }
+
+      // Try to convert the entire object to string as last resort
+      return JSON.stringify(firstPart);
+    }
+
+    // Fallback
+    return "";
+  };
+
+  const scrollToBottom = () => {
+    messagesEndRef.current?.scrollIntoView();
+  };
+
+  useEffect(() => {
+    scrollToBottom();
+  }, [messages]);
+
+  useEffect(() => {
+    if (error) {
+      console.error("Chat error detected:", error);
+      toast({
+        title: "Connection Error",
+        description:
+          error.message || "There was an error connecting to the AI.",
+        variant: "destructive",
+      });
+    }
+  }, [error, toast]);
+
+  useEffect(() => {
+    // Load sidebar preference
+    const storedSidebarPref = localStorage.getItem("sidebarDefault");
+    if (storedSidebarPref !== null) {
+      setSidebarOpen(storedSidebarPref === "true");
+    }
+
+    // Get the selected model from cookie
+    const storedModel = document.cookie
+      .split("; ")
+      .find((row) => row.startsWith("chat-model="));
+
+    if (storedModel) {
+      setSelectedModel(storedModel.split("=")[1]);
+    }
+  }, []);
+
+  useEffect(() => {
+    // Check for OAuth redirect
+    const url = new URL(window.location.href);
+
+    // Handle OAuth success/error
+    const oauthStatus = url.searchParams.get("oauth");
+    if (oauthStatus === "success") {
+      toast({
+        title: "Connection Successful",
+        description: "Your account has been connected successfully.",
+        variant: "default",
+      });
+
+      // Check for redirectTo parameter to determine where to redirect
+      const redirectTo = url.searchParams.get("redirectTo") || "chat";
+      if (redirectTo === "profile" && isAuthenticated) {
+        setShowProfileScreen(true);
+      }
+
+      // Remove the query parameters
+      url.searchParams.delete("oauth");
+      url.searchParams.delete("redirectTo");
+      window.history.replaceState({}, "", url.toString());
+    } else if (oauthStatus === "error") {
+      const error = url.searchParams.get("error") || "Unknown error";
+      toast({
+        title: "Connection Failed",
+        description: `Failed to connect: ${error}`,
+        variant: "destructive",
+      });
+
+      // Check for redirectTo parameter to determine where to redirect
+      const redirectTo = url.searchParams.get("redirectTo") || "chat";
+      if (redirectTo === "profile" && isAuthenticated) {
+        setShowProfileScreen(true);
+      }
+
+      // Remove the query parameters
+      url.searchParams.delete("oauth");
+      url.searchParams.delete("error");
+      url.searchParams.delete("redirectTo");
+      window.history.replaceState({}, "", url.toString());
+    }
+
+    // Show profile screen if explicitly requested
+    const showProfile = url.searchParams.get("profile") === "true";
+    if (showProfile && isAuthenticated) {
+      setShowProfileScreen(true);
+
+      // Remove the query parameter
+      url.searchParams.delete("profile");
+      window.history.replaceState({}, "", url.toString());
+    }
+  }, [isAuthenticated, toast]);
+
+  const handleCreateGoogleMeet = () => {
+    chatHandleSubmit(new Event("submit") as any, {
+      data: { fromQuickAction: true },
+    });
+  };
+
+  const generateDefaultTitle = useCallback(() => {
+    const firstUserMessage = messages
+      .find((m) => m.role === "user")
+      ?.parts.find((p) => p.type === "text")?.text;
+    let title = "";
+
+    if (firstUserMessage) {
+      const words = firstUserMessage.split(" ");
+      title = words.slice(0, 5).join(" ");
+      if (words.length > 5) title += "...";
+    }
+
+    if (!title || title.length < 10) {
+      const now = new Date();
+      title = `Chat ${now.toLocaleDateString()} ${now.toLocaleTimeString()}`;
+    }
+
+    return title;
+  }, [messages]);
+
+  const handleShareChat = () => {
+    if (!currentChatId) {
+      const chatId = `chat-${Date.now()}`;
+      setCurrentChatId(chatId);
+    }
+    setShowShareDialog(true);
+  };
+
+  const handleLoadChat = (chatId: string) => {
+    setCurrentChatId(chatId);
+    setShowProfileScreen(false);
+  };
+
+  const togglePromptExplanation = () => {
+    setShowPromptExplanation(!showPromptExplanation);
+  };
+
+  const handleSubmit = async (e: React.FormEvent<HTMLFormElement>) => {
+    e.preventDefault();
+
+    if (!inputRef.current) return;
+
+    const value = inputRef.current.value.trim();
+    if (!value) return;
+
+    // Check if this is a tool-related prompt
+    const matchedPrompt = Object.entries(promptExplanations).find(
+      ([key, category]) =>
+        category.examples.some(
+          (example) => value.toLowerCase() === example.toLowerCase()
+        )
+    );
+
+    if (matchedPrompt) {
+      const [key, category] = matchedPrompt;
+      // Add the user's message and system context in a single append call
+      append({
+        role: "user",
+        content: value,
+        parts: [
+          { type: "text", text: value },
+          {
+            type: "reasoning",
+            reasoning:
+              category.context?.systemPrompt ||
+              `This is a ${category.title} request. Please provide specific guidance.`,
+            details: [
+              {
+                type: "text",
+                text:
+                  category.context?.systemPrompt ||
+                  `This is a ${category.title} request. Please provide specific guidance.`,
+              },
+            ],
+          },
+        ],
+      });
+    } else {
+      // Regular message handling
+      append({
+        role: "user",
+        content: value,
+      });
+    }
+
+    // Clear input using the handleInputChange from useChat
+    handleInputChange({
+      target: { value: "" },
+    } as React.ChangeEvent<HTMLInputElement>);
+  };
+
+  const usePredefinedPrompt = useCallback(
+    (promptText: string, promptType: string) => {
+      if (!isAuthenticated) {
+        // The user needs to be authenticated, but we'll just return
+        // since the WelcomeScreen will show the authentication UI
+        return;
+      }
+
+      setHasActivePrompt(true);
+      setShowPromptExplanation(true);
+      setCurrentPromptType(promptType as PromptType);
+
+      // For testing the CRM contacts search by name feature
+      let enhancedPrompt = promptText;
+
+      // Test cases for exact and partial name matching
+      if (promptText.includes("John Doe") && promptType === "slack") {
+        enhancedPrompt = "Show me recent messages from the #general channel";
+      } else if (promptText.includes("just John") && promptType === "slack") {
+        // Test partial name matching
+        enhancedPrompt = "Show me recent messages from the #general channel";
+      } else if (
+        promptText.includes("schedule with John") &&
+        promptType === "slack"
+      ) {
+        // Test scheduling with partial name
+        enhancedPrompt = "Show me recent messages from the #general channel";
+      } else if (promptText.includes("Jane Lane") && promptType === "slack") {
+        enhancedPrompt = "Show me recent messages from the #general channel";
+      } else if (promptText.includes("just Jane") && promptType === "slack") {
+        // Test partial name matching for Jane
+        enhancedPrompt = "Show me recent messages from the #general channel";
+      } else if (promptText.includes("Michael") && promptType === "slack") {
+        // Test partial name matching for Michael
+        enhancedPrompt = "Show me recent messages from the #general channel";
+      } else {
+        enhancedPrompt = `${promptText} (Please use tools to respond to this query)`;
+      }
+
+      console.log("Submitting predefined prompt:", enhancedPrompt);
+
+      chatHandleSubmit(new Event("submit") as any, {
+        data: { fromQuickAction: true },
+      });
+    },
+    [isAuthenticated, chatHandleSubmit]
+  );
+
+  const checkOAuthAndPrompt = useCallback(
+    (action: () => void) => {
+      if (!isAuthenticated) {
+        // Instead of showing modal, we'll show the WelcomeScreen
+        // which now has the inline authentication
+        return;
+      }
+
+      // In a real implementation, you would check if the user has the required OAuth connections
+      // For now, we'll just execute the action
+      action();
+
+      // After submitting, check for any errors that might indicate OAuth issues
+      setTimeout(() => {
+        if (error) {
+          toast({
+            title: "Connection Required",
+            description:
+              "This action requires connecting with Google or other services. Please visit your profile to connect services.",
+            action: (
+              <Button
+                variant="outline"
+                size="sm"
+                onClick={() => setShowProfileScreen(true)}
+              >
+                Connect Services
+              </Button>
+            ),
+          });
+        }
+      }, 500);
+    },
+    [isAuthenticated, error, toast, setShowProfileScreen]
+  );
+
+  const actionOptions = [
+    {
+      id: "crm-lookup",
+      title: "CRM Lookup",
+      description: "Get customer information and deal history",
+      logo: "/logos/crm-logo.png",
+      action: () =>
+        checkOAuthAndPrompt(() =>
+          usePredefinedPrompt("Find John's contact information", "crm-lookup")
+        ),
+    },
+    {
+      id: "schedule-meeting",
+      title: "Schedule Meeting",
+      description: "Schedule a meeting with contacts from the CRM",
+      logo: "/logos/google-calendar.png",
+      action: () =>
+        usePredefinedPrompt(
+          "Schedule a meeting with John next Tuesday",
+          "schedule-meeting"
+        ),
+    },
+    {
+      id: "create-google-meet",
+      title: "Create Google Meet",
+      description: "Create a Google Meet for a scheduled event",
+      logo: "/logos/google-meet-logo.png",
+      action: () =>
+        usePredefinedPrompt(
+          "Create a Google Meet for my meeting with Jane",
+          "create-google-meet"
+        ),
+    },
+    // {
+    //   id: "summarize-deal",
+    //   title: "Summarize Deal",
+    //   description: "Summarize deal status and save to Google Docs",
+    //   logo: "/logos/google-docs.png",
+    //   action: () =>
+    //     checkOAuthAndPrompt(() =>
+    //       usePredefinedPrompt(
+    //         "Summarize the Enterprise Software License deal",
+    //         "summarize-deal"
+    //       )
+    //     ),
+    // },
+    {
+      id: "slack",
+      title: "Slack Integration",
+      description: "Send messages and updates to Slack channels",
+      logo: "/logos/slack-logo.svg",
+      action: () =>
+        checkOAuthAndPrompt(() =>
+          usePredefinedPrompt(
+            "Send a message to the #sales channel about the new deal",
+            "slack"
+          )
+        ),
+    },
+    {
+      id: "add-custom-tool",
+      title: "Add Your Own Tool",
+      description:
+        "Create and integrate your own custom tools with the assistant",
+      logo: "/logos/custom-tool.svg",
+      action: () =>
+        usePredefinedPrompt(
+          "How can I add my own custom tool to the assistant?",
+          "add-custom-tool"
+        ),
+    },
+  ];
+
+  const handleQuickActionSchedule = () => {
+    const prompt =
+      "Schedule a follow-up meeting with John Doe from Acme Inc about the Enterprise Software License deal for next Tuesday at 2pm for 60 minutes.";
+    chatHandleSubmit(new Event("submit") as any, {
+      data: { fromQuickAction: true },
+    });
+  };
+
+  const [meetingDetails, setMeetingDetails] = useState({
+    title: "Follow-up Meeting",
+    date: "April 10, 2025",
+    time: "2:00 PM",
+    participants: [],
+  });
+
+  useEffect(() => {
+    // Monitor messages for meeting creation responses
+    const lastMessage = messages[messages.length - 1];
+    if (lastMessage && lastMessage.role === "assistant") {
+      try {
+        // Ensure content is a string before using match
+        const messageContent =
+          typeof lastMessage.content === "string" ? lastMessage.content : "";
+
+        // Parse the message for meeting details using regex or other methods
+        const meetingTitleMatch = messageContent.match(/scheduled "([^"]+)"/);
+        const dateMatch = messageContent.match(
+          /on ([\w\s,]+) at ([\d:]+\s?[AP]M)/i
+        );
+
+        if (meetingTitleMatch && dateMatch) {
+          setMeetingDetails({
+            title: meetingTitleMatch[1],
+            date: dateMatch[1],
+            time: dateMatch[2],
+            participants: [], // Extract participants if needed
+          });
+        }
+      } catch (error) {
+        console.error("Error parsing meeting details:", error);
+        // Don't set meeting details if there's an error
+      }
+    }
+  }, [messages]);
+
+  const handleReconnectComplete = useCallback(() => {
+    // Resubmit the last user message to retry the operation with new token
+    if (messages.length > 1) {
+      const lastUserMessage = [...messages]
+        .reverse()
+        .find((m) => m.role === "user");
+      if (lastUserMessage) {
+        append({
+          role: "user",
+          content: lastUserMessage.content,
+        });
+      }
+    }
+  }, [messages, append]);
+
+  const handleDealSummarySuccess = (documentUrl: string) => {
+    append({
+      role: "user",
+      content: `I've created a summary document for the deal: ${documentUrl}`,
+    });
+  };
+
+  const handleCreateDealSummary = (dealId?: string) => {
+    if (!isAuthenticated) {
+      setShowProfileScreen(true);
+      return;
+    }
+
+    if (dealId) {
+      setSelectedDealId(dealId);
+    }
+
+    setShowDealSummaryPrompt(true);
+  };
+
+  // Update the sidebar toggle to save preferences
+  const toggleSidebar = () => {
+    const newValue = !sidebarOpen;
+    setSidebarOpen(newValue);
+    // Don't save the preference here - only save when explicitly changed in settings
+  };
+
+  // Function to save chat to database
+  const saveChatToDatabase = async (chatId: string) => {
+    try {
+      if (!isAuthenticated || !chatId) return;
+
+      // Extract title from the first user message's parts
+      let title = "New Chat";
+      const initialUserMessage = messages.find((m) => m.role === "user");
+      if (initialUserMessage?.parts?.[0]) {
+        const firstPart = initialUserMessage.parts[0];
+        if (typeof firstPart === "string") {
+          title = firstPart;
+        } else if (typeof firstPart === "object" && "text" in firstPart) {
+          title = firstPart.text;
+        }
+        // Limit title length
+        title = title.substring(0, 50);
+      }
+
+      // Format messages for saving
+      const formattedMessages = messages.map((msg) => {
+        interface MessagePart {
+          type: string;
+          text: string;
+        }
+
+        // Ensure we have a valid date for createdAt
+        let createdAt = new Date();
+        // If the message has a createdAt that's a valid date string or timestamp, use it
+        if (msg.createdAt) {
+          try {
+            createdAt = new Date(msg.createdAt);
+          } catch (e) {
+            console.warn(
+              "Invalid date format in message, using current date instead"
+            );
+          }
+        }
+
+        // First, prepare the formatted message structure
+        const formattedMsg: {
+          id: string;
+          chatId: string;
+          role: string;
+          content: string;
+          parts: MessagePart[];
+          createdAt: Date;
+        } = {
+          id: msg.id || `msg-${nanoid()}`, // Ensure all messages have an ID
+          chatId: chatId,
+          role: msg.role,
+          content: typeof msg.content === "string" ? msg.content : "",
+          parts: [],
+          createdAt,
+        };
+
+        // Handle different ways content might be stored
+        let processedParts: MessagePart[] = [];
+
+        // Case 1: If msg.parts exists and is an array
+        if (msg.parts && Array.isArray(msg.parts) && msg.parts.length > 0) {
+          processedParts = msg.parts.map((part) => {
+            // If part is a string, convert it to the right format
+            if (typeof part === "string") {
+              return { type: "text", text: part };
+            }
+            // If part is an object with text property
+            else if (typeof part === "object" && part !== null) {
+              if ("text" in part) {
+                return { type: "text", text: String(part.text || "") };
+              } else if ("type" in part && "text" in part) {
+                return {
+                  type: String(part.type),
+                  text: String(part.text || ""),
+                };
+              }
+              // Try to extract content from other possible structures
+              else if ("content" in part) {
+                return { type: "text", text: String(part.content || "") };
+              }
+            }
+            return { type: "text", text: "" };
+          });
+        }
+        // Case 2: If no parts but msg.content exists
+        else if (typeof msg.content === "string" && msg.content.trim() !== "") {
+          processedParts = [{ type: "text", text: msg.content }];
+        }
+        // Case 3: Check other possible formats
+        else if (typeof msg === "object" && msg !== null) {
+          // Try to extract from different properties that might contain the message
+          if ("message" in msg && typeof msg.message === "string") {
+            processedParts = [{ type: "text", text: msg.message }];
+          } else if ("value" in msg && typeof msg.value === "string") {
+            processedParts = [{ type: "text", text: msg.value }];
+          }
+        }
+
+        // Use processed parts
+        formattedMsg.parts = processedParts;
+
+        // Set the content from the first text part if available and not already set
+        if (!formattedMsg.content && processedParts.length > 0) {
+          const firstTextPart = processedParts.find(
+            (p) => p.type === "text" && p.text
+          );
+          if (firstTextPart) {
+            formattedMsg.content = firstTextPart.text;
+          }
+        }
+
+        return formattedMsg;
+      });
+
+      // Log message count to help with debugging
+      console.log(
+        `Saving chat ${chatId} with ${formattedMessages.length} messages`
+      );
+
+      // Save the chat using the chat API
+      const response = await fetch("/api/chat/save", {
+        method: "POST",
+        headers: {
+          "Content-Type": "application/json",
+        },
+        body: JSON.stringify({
+          id: chatId,
+          title,
+          messages: formattedMessages,
+          lastMessageAt: new Date().toISOString(), // Add lastMessageAt
+        }),
+      });
+
+      if (!response.ok) {
+        throw new Error("Failed to save chat");
+      }
+
+      console.log("Chat saved successfully:", chatId);
+    } catch (error) {
+      console.error("Error saving chat:", error);
+      // Don't show toast to user as this is background functionality
+    }
+  };
+
+  // Function to handle selecting a chat from history
+  const handleChatSelect = async (chatId: string) => {
+    if (!chatId || chatId === currentChatId) return;
+
+    try {
+      // Update state first
+      setCurrentChatId(chatId);
+      localStorage.setItem("currentChatId", chatId);
+      setMessages([]);
+
+      // Fetch messages for the selected chat
+      const response = await fetch(`/api/chat/messages?chatId=${chatId}`);
+      if (!response.ok) {
+        throw new Error("Failed to fetch chat messages");
+      }
+      const data = await response.json();
+
+      if (data.messages && Array.isArray(data.messages)) {
+        setMessages(data.messages);
+      }
+    } catch (error) {
+      console.error("Error loading chat messages:", error);
+      toast({
+        title: "Error",
+        description: "Failed to load chat messages",
+        variant: "destructive",
+      });
+    }
+  };
+
+  // Function to handle creating a new chat
+  const handleNewChat = () => {
+    // Prevent multiple executions if already handling a change
+    if (isHandlingChatChange) return;
+
+    // Set handling flag to prevent URL updates during this operation
+    setIsHandlingChatChange(true);
+
+    // Generate a new chat ID once
+    const newChatId = `chat-${nanoid()}`;
+    console.log("Creating new chat with ID:", newChatId);
+
+    // Update state and localStorage
+    setCurrentChatId(newChatId);
+    localStorage.setItem("currentChatId", newChatId);
+    setMessages([]); // Clear messages to show the welcome screen
+
+    // Update URL manually once
+    if (typeof window !== "undefined") {
+      window.history.replaceState({}, "", `/chat/${newChatId}`);
+    }
+
+    // Force a refresh of the chat history
+    if (historySidebarRef.current) {
+      historySidebarRef.current.fetchChatHistory();
+    }
+
+    // Reset handling flag after a short delay
+    setTimeout(() => {
+      setIsHandlingChatChange(false);
+    }, 300);
+  };
+
+  // Function to handle chat deletion
+  const handleChatDeleted = (deletedChatId: string) => {
+    // If the deleted chat was the current one, create a new chat
+    if (deletedChatId === currentChatId) {
+      handleNewChat();
+    }
+  };
+
+  // Add this to check for OAuth redirect with chat context
+  useEffect(() => {
+    if (typeof window !== "undefined") {
+      const url = new URL(window.location.href);
+      const oauthStatus = url.searchParams.get("oauth");
+      const redirectTo = url.searchParams.get("redirectTo");
+      const chatId = url.searchParams.get("chatId");
+
+      if (oauthStatus === "success") {
+        console.log("OAuth flow completed successfully");
+
+        // Check if there's a pending reconnect callback
+        const hasPendingReconnect =
+          localStorage.getItem("pendingReconnectComplete") === "true";
+        if (hasPendingReconnect) {
+          console.log("Found pending reconnect callback, executing");
+          localStorage.removeItem("pendingReconnectComplete");
+          setTimeout(() => {
+            // Execute the reconnect callback (retry the last message)
+            handleReconnectComplete();
+          }, 1000);
+        }
+
+        if (redirectTo === "chat" && chatId) {
+          console.log("Returning from OAuth with chat ID:", chatId);
+          setCurrentChatId(chatId);
+          localStorage.setItem("currentChatId", chatId);
+          setMessages([]);
+
+          // Clear the URL parameters and update URL to show chat ID
+          const newUrl = new URL(window.location.href);
+          newUrl.searchParams.delete("oauth");
+          newUrl.searchParams.delete("redirectTo");
+          newUrl.searchParams.delete("chatId");
+          window.history.replaceState({}, "", `/chat/${chatId}`);
+
+          // Reload the chat
+          reload();
+        }
+      }
+    }
+  }, [reload, setMessages, handleReconnectComplete]);
+
+  // Update chat URL when currentChatId changes - add handling flag here too
+  useEffect(() => {
+    if (
+      typeof window !== "undefined" &&
+      currentChatId &&
+      isAuthenticated &&
+      !isHandlingChatChange
+    ) {
+      // Limit how aggressively we update the URL
+      window.history.replaceState({}, "", `/chat/${currentChatId}`);
+    }
+  }, [currentChatId, isAuthenticated, isHandlingChatChange]);
+
+  // Reset redirect attempts on component mount
+  useEffect(() => {
+    setChatRedirectAttempts(0);
+  }, []);
+
   const router = useRouter();
 
+  // Save chat after new messages are received
   useEffect(() => {
-    if (!isLoading) {
-      if (isAuthenticated) {
-        router.push("/chat");
-      } else {
-        router.push("/landing");
-      }
-    }
-  }, [isAuthenticated, isLoading, router]);
-
-  // Show loading spinner while checking authentication status
+    // Only save if we have messages and a current chat ID
+    if (messages.length > 0 && currentChatId && isAuthenticated) {
+      // Use a small delay to ensure all messages are processed
+      const saveTimer = setTimeout(() => {
+        console.log("Auto-saving chat with messages:", messages.length);
+        saveChatToDatabase(currentChatId);
+      }, 1000);
+
+      return () => clearTimeout(saveTimer);
+    }
+  }, [messages, currentChatId, isAuthenticated]);
+
+  // Focus input field after response
+  useEffect(() => {
+    if (messages.length > 0 && !isChatLoading && inputRef.current) {
+      // Small delay to ensure the UI has updated
+      setTimeout(() => {
+        inputRef.current?.focus();
+      }, 100);
+    }
+  }, [messages.length, isChatLoading]);
+
+  const [isScrolling, setIsScrolling] = useState(false);
+
   if (isLoading) {
     return (
-      <div className="flex items-center justify-center min-h-screen">
-        <Loader2 className="h-8 w-8 animate-spin text-primary" />
+      <div className="flex items-center justify-center h-screen">
+        <div className="animate-spin rounded-full h-12 w-12 border-t-2 border-b-2 border-primary"></div>
       </div>
     );
   }
 
-<<<<<<< HEAD
-  // Return null as the redirect will handle navigation
-  return null;
-=======
   if (!isAuthenticated) {
     return (
       <div className="flex flex-col h-screen max-h-screen bg-gradient-to-br from-gray-50 to-gray-100 dark:from-gray-900 dark:to-gray-950">
@@ -932,5 +1925,4 @@
       </div>
     </Suspense>
   );
->>>>>>> 1282867b
 }